--- conflicted
+++ resolved
@@ -1,12 +1,6 @@
-pushd ..
-git config advise.detachedHead false
-popd
+#!/bin/bash
+set -e
 
-<<<<<<< HEAD
-# if you get unprecidented crashes try this,
-#esptool.py --port /dev/ttyUSB1 erase_flash
-pio run -e custom && esptool.py --baud 256000 --after hard_reset --chip esp8266 write_flash 0 .pio/build/custom/firmware.bin
-=======
 # defaults
 
 script_build_environments=true
@@ -127,5 +121,4 @@
 
 if $script_build_environments ; then
     build_environments $@
-fi
->>>>>>> ec33ee32
+fi