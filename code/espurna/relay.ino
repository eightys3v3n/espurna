/*

RELAY MODULE

Copyright (C) 2016-2018 by Xose Pérez <xose dot perez at gmail dot com>

*/

#include <EEPROM_Rotate.h>
#include <Ticker.h>
#include <ArduinoJson.h>
#include <vector>
#include <functional>

typedef struct {

    // Configuration variables

    unsigned char pin;          // GPIO pin for the relay
    unsigned char type;         // RELAY_TYPE_NORMAL, RELAY_TYPE_INVERSE, RELAY_TYPE_LATCHED or RELAY_TYPE_LATCHED_INVERSE
    unsigned char reset_pin;    // GPIO to reset the relay if RELAY_TYPE_LATCHED
    unsigned long delay_on;     // Delay to turn relay ON
    unsigned long delay_off;    // Delay to turn relay OFF
    unsigned char pulse;        // RELAY_PULSE_NONE, RELAY_PULSE_OFF or RELAY_PULSE_ON
    unsigned long pulse_ms;     // Pulse length in millis

    // Status variables

    bool current_status;        // Holds the current (physical) status of the relay
    bool target_status;         // Holds the target status
    unsigned long fw_start;     // Flood window start time
    unsigned char fw_count;     // Number of changes within the current flood window
    unsigned long change_time;  // Scheduled time to change
    bool report;                // Whether to report to own topic
    bool group_report;          // Whether to report to group topic

    // Helping objects

    Ticker pulseTicker;         // Holds the pulse back timer

} relay_t;
std::vector<relay_t> _relays;
bool _relayRecursive = false;
Ticker _relaySaveTicker;

// -----------------------------------------------------------------------------
// RELAY PROVIDERS
// -----------------------------------------------------------------------------

void _relayProviderStatus(unsigned char id, bool status) {

    // Check relay ID
    if (id >= _relays.size()) return;

    // Store new current status
    _relays[id].current_status = status;

    #if RELAY_PROVIDER == RELAY_PROVIDER_RFBRIDGE
        rfbStatus(id, status);
    #endif

    #if RELAY_PROVIDER == RELAY_PROVIDER_DUAL

        // Calculate mask
        unsigned char mask=0;
        for (unsigned char i=0; i<_relays.size(); i++) {
            if (_relays[i].current_status) mask = mask + (1 << i);
        }

        // Send it to F330
        Serial.flush();
        Serial.write(0xA0);
        Serial.write(0x04);
        Serial.write(mask);
        Serial.write(0xA1);
        Serial.flush();

    #endif

    #if RELAY_PROVIDER == RELAY_PROVIDER_STM
        Serial.flush();
        Serial.write(0xA0);
        Serial.write(id + 1);
        Serial.write(status);
        Serial.write(0xA1 + status + id);

        // The serial init are not full recognized by relais board.
        // References: https://github.com/xoseperez/espurna/issues/1519 , https://github.com/xoseperez/espurna/issues/1130
        delay(100);

        Serial.flush();
    #endif

    #if RELAY_PROVIDER == RELAY_PROVIDER_LIGHT

        // Real relays
        uint8_t physical = _relays.size() - DUMMY_RELAY_COUNT;

        // Support for a mixed of dummy and real relays
        // Reference: https://github.com/xoseperez/espurna/issues/1305
        if (id >= physical) {

            // If the number of dummy relays matches the number of light channels
            // assume each relay controls one channel.
            // If the number of dummy relays is the number of channels plus 1
            // assume the first one controls all the channels and
            // the rest one channel each.
            // Otherwise every dummy relay controls all channels.
            if (DUMMY_RELAY_COUNT == lightChannels()) {
                lightState(id-physical, status);
                lightState(true);
            } else if (DUMMY_RELAY_COUNT == (lightChannels() + 1u)) {
                if (id == physical) {
                    lightState(status);
                } else {
                    lightState(id-1-physical, status);
                }
            } else {
                lightState(status);
            }

            lightUpdate(true, true);
            return;
        
        }

    #endif

    #if (RELAY_PROVIDER == RELAY_PROVIDER_RELAY) || (RELAY_PROVIDER == RELAY_PROVIDER_LIGHT)

        // If this is a light, all dummy relays have already been processed above
        // we reach here if the user has toggled a physical relay

        if (_relays[id].type == RELAY_TYPE_NORMAL) {
            digitalWrite(_relays[id].pin, status);
        } else if (_relays[id].type == RELAY_TYPE_INVERSE) {
            digitalWrite(_relays[id].pin, !status);
        } else if (_relays[id].type == RELAY_TYPE_LATCHED || _relays[id].type == RELAY_TYPE_LATCHED_INVERSE) {
            bool pulse = RELAY_TYPE_LATCHED ? HIGH : LOW;
            digitalWrite(_relays[id].pin, !pulse);
            if (GPIO_NONE != _relays[id].reset_pin) digitalWrite(_relays[id].reset_pin, !pulse);
            if (status || (GPIO_NONE == _relays[id].reset_pin)) {
                digitalWrite(_relays[id].pin, pulse);
            } else {
                digitalWrite(_relays[id].reset_pin, pulse);
            }
            nice_delay(RELAY_LATCHING_PULSE);
            digitalWrite(_relays[id].pin, !pulse);
            if (GPIO_NONE != _relays[id].reset_pin) digitalWrite(_relays[id].reset_pin, !pulse);
        }

    #endif

}

/**
 * Walks the relay vector processing only those relays
 * that have to change to the requested mode
 * @bool mode Requested mode
 */
void _relayProcess(bool mode) {

    unsigned long current_time = millis();

    for (unsigned char id = 0; id < _relays.size(); id++) {

        bool target = _relays[id].target_status;

        // Only process the relays we have to change
        if (target == _relays[id].current_status) continue;

        // Only process the relays we have to change to the requested mode
        if (target != mode) continue;

        // Only process if the change_time has arrived
        if (current_time < _relays[id].change_time) continue;

        DEBUG_MSG_P(PSTR("[RELAY] #%d set to %s\n"), id, target ? "ON" : "OFF");

        // Call the provider to perform the action
        _relayProviderStatus(id, target);

        // Send to Broker
        #if BROKER_SUPPORT
            brokerPublish(BROKER_MSG_TYPE_STATUS, MQTT_TOPIC_RELAY, id, target ? "1" : "0");
        #endif

        // Send MQTT
        #if MQTT_SUPPORT
            relayMQTT(id);
        #endif

        if (!_relayRecursive) {

            relayPulse(id);

            // We will trigger a commit only if
            // we care about current relay status on boot
            unsigned char boot_mode = getSetting("relayBoot", id, RELAY_BOOT_MODE).toInt();
            bool do_commit = ((RELAY_BOOT_SAME == boot_mode) || (RELAY_BOOT_TOGGLE == boot_mode));
            _relaySaveTicker.once_ms(RELAY_SAVE_DELAY, relaySave, do_commit);

            #if WEB_SUPPORT
                wsSend(_relayWebSocketUpdate);
            #endif

        }

        _relays[id].report = false;
        _relays[id].group_report = false;

    }

}

#if defined(ITEAD_SONOFF_IFAN02)

unsigned char _relay_ifan02_speeds[] = {0, 1, 3, 5};

unsigned char getSpeed() {
    unsigned char speed =
        (_relays[1].target_status ? 1 : 0) +
        (_relays[2].target_status ? 2 : 0) +
        (_relays[3].target_status ? 4 : 0);
    for (unsigned char i=0; i<4; i++) {
        if (_relay_ifan02_speeds[i] == speed) return i;
    }
    return 0;
}

void setSpeed(unsigned char speed) {
    if ((0 <= speed) & (speed <= 3)) {
        if (getSpeed() == speed) return;
        unsigned char states = _relay_ifan02_speeds[speed];
        for (unsigned char i=0; i<3; i++) {
            relayStatus(i+1, states & 1 == 1);
            states >>= 1;
        }
    }
}

#endif

// -----------------------------------------------------------------------------
// RELAY
// -----------------------------------------------------------------------------

void relayPulse(unsigned char id) {

    _relays[id].pulseTicker.detach();

    byte mode = _relays[id].pulse;
    if (mode == RELAY_PULSE_NONE) return;
    unsigned long ms = _relays[id].pulse_ms;
    if (ms == 0) return;

    bool status = relayStatus(id);
    bool pulseStatus = (mode == RELAY_PULSE_ON);

    if (pulseStatus != status) {
        DEBUG_MSG_P(PSTR("[RELAY] Scheduling relay #%d back in %lums (pulse)\n"), id, ms);
        _relays[id].pulseTicker.once_ms(ms, relayToggle, id);
        // Reconfigure after dynamic pulse
        _relays[id].pulse = getSetting("relayPulse", id, RELAY_PULSE_MODE).toInt();
        _relays[id].pulse_ms = 1000 * getSetting("relayTime", id, RELAY_PULSE_MODE).toFloat();
    }

}

bool relayStatus(unsigned char id, bool status, bool report, bool group_report) {

    if (id >= _relays.size()) return false;

    bool changed = false;

    if (_relays[id].current_status == status) {

        if (_relays[id].target_status != status) {
            DEBUG_MSG_P(PSTR("[RELAY] #%d scheduled change cancelled\n"), id);
            _relays[id].target_status = status;
            _relays[id].report = false;
            _relays[id].group_report = false;
            changed = true;
        }

        // For RFBridge, keep sending the message even if the status is already the required
        #if RELAY_PROVIDER == RELAY_PROVIDER_RFBRIDGE
            rfbStatus(id, status);
        #endif

        // Update the pulse counter if the relay is already in the non-normal state (#454)
        relayPulse(id);

    } else {

        unsigned long current_time = millis();
        unsigned long fw_end = _relays[id].fw_start + 1000 * RELAY_FLOOD_WINDOW;
        unsigned long delay = status ? _relays[id].delay_on : _relays[id].delay_off;

        _relays[id].fw_count++;
        _relays[id].change_time = current_time + delay;

        // If current_time is off-limits the floodWindow...
        if (current_time < _relays[id].fw_start || fw_end <= current_time) {

            // We reset the floodWindow
            _relays[id].fw_start = current_time;
            _relays[id].fw_count = 1;

        // If current_time is in the floodWindow and there have been too many requests...
        } else if (_relays[id].fw_count >= RELAY_FLOOD_CHANGES) {

            // We schedule the changes to the end of the floodWindow
            // unless it's already delayed beyond that point
            if (fw_end - delay > current_time) {
                _relays[id].change_time = fw_end;
            }

        }

        _relays[id].target_status = status;
        if (report) _relays[id].report = true;
        if (group_report) _relays[id].group_report = true;

        relaySync(id);

        DEBUG_MSG_P(PSTR("[RELAY] #%d scheduled %s in %u ms\n"),
                id, status ? "ON" : "OFF",
                (_relays[id].change_time - current_time));

        changed = true;

    }

    return changed;

}

bool relayStatus(unsigned char id, bool status) {
    return relayStatus(id, status, true, true);
}

bool relayStatus(unsigned char id) {

    // Check relay ID
    if (id >= _relays.size()) return false;

    // Get status from storage
    return _relays[id].current_status;

}

void relaySync(unsigned char id) {

    // No sync if none or only one relay
    if (_relays.size() < 2) return;

    // Do not go on if we are comming from a previous sync
    if (_relayRecursive) return;

    // Flag sync mode
    _relayRecursive = true;

    byte relaySync = getSetting("relaySync", RELAY_SYNC).toInt();
    bool status = _relays[id].target_status;

    // If RELAY_SYNC_SAME all relays should have the same state
    if (relaySync == RELAY_SYNC_SAME) {
        for (unsigned short i=0; i<_relays.size(); i++) {
            if (i != id) relayStatus(i, status);
        }

    // If NONE_OR_ONE or ONE and setting ON we should set OFF all the others
    } else if (status) {
        if (relaySync != RELAY_SYNC_ANY) {
            for (unsigned short i=0; i<_relays.size(); i++) {
                if (i != id) relayStatus(i, false);
            }
        }

    // If ONLY_ONE and setting OFF we should set ON the other one
    } else {
        if (relaySync == RELAY_SYNC_ONE) {
            unsigned char i = (id + 1) % _relays.size();
            relayStatus(i, true);
        }
    }

    // Unflag sync mode
    _relayRecursive = false;

}

void relaySave(bool do_commit) {

    // Relay status is stored in a single byte
    // This means that, atm,
    // we are only storing the status of the first 8 relays.
    unsigned char bit = 1;
    unsigned char mask = 0;
    unsigned char count = _relays.size();
    if (count > 8) count = 8;
    for (unsigned int i=0; i < count; i++) {
        if (relayStatus(i)) mask += bit;
        bit += bit;
    }

    EEPROMr.write(EEPROM_RELAY_STATUS, mask);
    DEBUG_MSG_P(PSTR("[RELAY] Setting relay mask: %d\n"), mask);

    // The 'do_commit' flag controls wether we are commiting this change or not.
    // It is useful to set it to 'false' if the relay change triggering the
    // save involves a relay whose boot mode is independent from current mode,
    // thus storing the last relay value is not absolutely necessary.
    // Nevertheless, we store the value in the EEPROM buffer so it will be written
    // on the next commit.
    if (do_commit) {

        // We are actually enqueuing the commit so it will be
        // executed on the main loop, in case this is called from a callback
        eepromCommit();

    }

}

void relaySave() {
    relaySave(true);
}

void relayToggle(unsigned char id, bool report, bool group_report) {
    if (id >= _relays.size()) return;
    relayStatus(id, !relayStatus(id), report, group_report);
}

void relayToggle(unsigned char id) {
    relayToggle(id, true, true);
}

unsigned char relayCount() {
    return _relays.size();
}

unsigned char relayParsePayload(const char * payload) {

    // Payload could be "OFF", "ON", "TOGGLE"
    // or its number equivalents: 0, 1 or 2

    if (payload[0] == '0') return 0;
    if (payload[0] == '1') return 1;
    if (payload[0] == '2') return 2;

    // trim payload
    char * p = ltrim((char *)payload);

    // to lower
    unsigned int l = strlen(p);
    if (l>6) l=6;
    for (unsigned char i=0; i<l; i++) {
        p[i] = tolower(p[i]);
    }

    unsigned int value = 0xFF;
    if (strcmp(p, "off") == 0) {
        value = 0;
    } else if (strcmp(p, "on") == 0) {
        value = 1;
    } else if (strcmp(p, "toggle") == 0) {
        value = 2;
    } else if (strcmp(p, "query") == 0) {
        value = 3;
    }

    return value;

}

// BACKWARDS COMPATIBILITY
void _relayBackwards() {

    for (unsigned int i=0; i<_relays.size(); i++) {
        if (!hasSetting("mqttGroupInv", i)) continue;
        setSetting("mqttGroupSync", i, getSetting("mqttGroupInv", i));
        delSetting("mqttGroupInv", i);
    }

    byte relayMode = getSetting("relayMode", RELAY_BOOT_MODE).toInt();
    byte relayPulseMode = getSetting("relayPulseMode", RELAY_PULSE_MODE).toInt();
    float relayPulseTime = getSetting("relayPulseTime", RELAY_PULSE_TIME).toFloat();
    if (relayPulseMode == RELAY_PULSE_NONE) relayPulseTime = 0;

    for (unsigned int i=0; i<_relays.size(); i++) {
        if (!hasSetting("relayBoot", i)) setSetting("relayBoot", i, relayMode);
        if (!hasSetting("relayPulse", i)) setSetting("relayPulse", i, relayPulseMode);
        if (!hasSetting("relayTime", i)) setSetting("relayTime", i, relayPulseTime);
    }

    delSetting("relayMode");
    delSetting("relayPulseMode");
    delSetting("relayPulseTime");

}

void _relayBoot() {

    _relayRecursive = true;

    unsigned char bit = 1;
    bool trigger_save = false;

    // Get last statuses from EEPROM
    unsigned char mask = EEPROMr.read(EEPROM_RELAY_STATUS);
    DEBUG_MSG_P(PSTR("[RELAY] Retrieving mask: %d\n"), mask);

    // Walk the relays
    bool status;
    for (unsigned int i=0; i<_relays.size(); i++) {

        unsigned char boot_mode = getSetting("relayBoot", i, RELAY_BOOT_MODE).toInt();
        DEBUG_MSG_P(PSTR("[RELAY] Relay #%d boot mode %d\n"), i, boot_mode);

        status = false;
        switch (boot_mode) {
            case RELAY_BOOT_SAME:
                if (i < 8) {
                    status = ((mask & bit) == bit);
                }
                break;
            case RELAY_BOOT_TOGGLE:
                if (i < 8) {
                    status = ((mask & bit) != bit);
                    mask ^= bit;
                    trigger_save = true;
                }
                break;
            case RELAY_BOOT_ON:
                status = true;
                break;
            case RELAY_BOOT_OFF:
            default:
                break;
        }

        _relays[i].current_status = !status;
        _relays[i].target_status = status;
        #if RELAY_PROVIDER == RELAY_PROVIDER_STM
            _relays[i].change_time = millis() + 3000 + 1000 * i;
        #else
            _relays[i].change_time = millis();
        #endif
        bit <<= 1;
    }

    // Save if there is any relay in the RELAY_BOOT_TOGGLE mode
    if (trigger_save) {
        EEPROMr.write(EEPROM_RELAY_STATUS, mask);
        eepromCommit();
    }

    _relayRecursive = false;

}

void _relayConfigure() {
    for (unsigned int i=0; i<_relays.size(); i++) {
        _relays[i].pulse = getSetting("relayPulse", i, RELAY_PULSE_MODE).toInt();
        _relays[i].pulse_ms = 1000 * getSetting("relayTime", i, RELAY_PULSE_MODE).toFloat();

        if (GPIO_NONE == _relays[i].pin) continue;

        pinMode(_relays[i].pin, OUTPUT);
        if (GPIO_NONE != _relays[i].reset_pin) {
            pinMode(_relays[i].reset_pin, OUTPUT);
        }
        if (_relays[i].type == RELAY_TYPE_INVERSE) {
            //set to high to block short opening of relay
            digitalWrite(_relays[i].pin, HIGH);
        }
    }
}

//------------------------------------------------------------------------------
// WEBSOCKETS
//------------------------------------------------------------------------------

#if WEB_SUPPORT

bool _relayWebSocketOnReceive(const char * key, JsonVariant& value) {
    return (strncmp(key, "relay", 5) == 0);
}

void _relayWebSocketUpdate(JsonObject& root) {
    JsonArray& relay = root.createNestedArray("relayStatus");
    for (unsigned char i=0; i<relayCount(); i++) {
        relay.add<uint8_t>(_relays[i].target_status);
    }
}

String _relayFriendlyName(unsigned char i) {
    String res = String("GPIO") + String(_relays[i].pin);

    if (GPIO_NONE == _relays[i].pin) {
        #if (RELAY_PROVIDER == RELAY_PROVIDER_LIGHT)
            uint8_t physical = _relays.size() - DUMMY_RELAY_COUNT;
            if (i >= physical) {
                if (DUMMY_RELAY_COUNT == lightChannels()) {
                    res = String("CH") + String(i-physical);
                } else if (DUMMY_RELAY_COUNT == (lightChannels() + 1u)) {
                    if (physical == i) {
                        res = String("Light");
                    } else {
                        res = String("CH") + String(i-1-physical);
                    }
                } else {
                    res = String("Light");
                }
            } else {
                res = String("?");
            }
        #else
            res = String("SW") + String(i);
        #endif
    }
<<<<<<< HEAD
    
    line["type"] = _relays[i].type;
    line["reset"] = _relays[i].reset_pin;
    line["boot"] = getSetting("relayBoot", i, RELAY_BOOT_MODE).toInt();
    line["pulse"] = _relays[i].pulse;
    line["pulse_ms"] = _relays[i].pulse_ms / 1000.0;
    #if MQTT_SUPPORT
        line["group"] = getSetting("mqttGroup", i, "");
        line["group_sync"] = getSetting("mqttGroupSync", i, RELAY_GROUP_SYNC_NORMAL).toInt();
        line["on_disc"] = getSetting("relayOnDisc", i, 0).toInt();
    #endif

    String output;
    root.printTo(output);
    jsonBuffer.clear();
    wsSend((char *) output.c_str());
=======
>>>>>>> b7f64de6

    return res;
}

void _relayWebSocketSendRelays() {
    DynamicJsonBuffer jsonBuffer;
    JsonObject& root = jsonBuffer.createObject();
    JsonObject& relays = root.createNestedObject("relayConfig");

    relays["size"] = relayCount();
    relays["start"] = 0;

    JsonArray& gpio = relays.createNestedArray("gpio");
    JsonArray& type = relays.createNestedArray("type");
    JsonArray& reset = relays.createNestedArray("reset");
    JsonArray& boot = relays.createNestedArray("boot");
    JsonArray& pulse = relays.createNestedArray("pulse");
    JsonArray& pulse_time = relays.createNestedArray("pulse_time");

    #if MQTT_SUPPORT
        JsonArray& group = relays.createNestedArray("group");
        JsonArray& group_inverse = relays.createNestedArray("group_inv");
        JsonArray& on_disconnect = relays.createNestedArray("on_disc");
    #endif

    for (unsigned char i=0; i<relayCount(); i++) {
        gpio.add(_relayFriendlyName(i));

        type.add(_relays[i].type);
        reset.add(_relays[i].reset_pin);
        boot.add(getSetting("relayBoot", i, RELAY_BOOT_MODE).toInt());

        pulse.add(_relays[i].pulse);
        pulse_time.add(_relays[i].pulse_ms / 1000.0);

        #if MQTT_SUPPORT
            group.add(getSetting("mqttGroup", i, ""));
            group_inverse.add(getSetting("mqttGroupInv", i, 0).toInt() == 1);
            on_disconnect.add(getSetting("relayOnDisc", i, 0).toInt());
        #endif
    }

    wsSend(root);
}

void _relayWebSocketOnStart(JsonObject& root) {

    if (relayCount() == 0) return;

    // Per-relay configuration
    _relayWebSocketSendRelays();

    // Statuses
    _relayWebSocketUpdate(root);

    // Options
    if (relayCount() > 1) {
        root["multirelayVisible"] = 1;
        root["relaySync"] = getSetting("relaySync", RELAY_SYNC);
    }

    root["relayVisible"] = 1;

}

void _relayWebSocketOnAction(uint32_t client_id, const char * action, JsonObject& data) {

    if (strcmp(action, "relay") != 0) return;

    if (data.containsKey("status")) {

        unsigned char value = relayParsePayload(data["status"]);

        if (value == 3) {

            wsSend(_relayWebSocketUpdate);

        } else if (value < 3) {

            unsigned int relayID = 0;
            if (data.containsKey("id")) {
                String value = data["id"];
                relayID = value.toInt();
            }

            // Action to perform
            if (value == 0) {
                relayStatus(relayID, false);
            } else if (value == 1) {
                relayStatus(relayID, true);
            } else if (value == 2) {
                relayToggle(relayID);
            }

        }

    }

}

void relaySetupWS() {
    wsOnSendRegister(_relayWebSocketOnStart);
    wsOnActionRegister(_relayWebSocketOnAction);
    wsOnReceiveRegister(_relayWebSocketOnReceive);
}

#endif // WEB_SUPPORT

//------------------------------------------------------------------------------
// REST API
//------------------------------------------------------------------------------

#if API_SUPPORT

void relaySetupAPI() {

    char key[20];

    // API entry points (protected with apikey)
    for (unsigned int relayID=0; relayID<relayCount(); relayID++) {

        snprintf_P(key, sizeof(key), PSTR("%s/%d"), MQTT_TOPIC_RELAY, relayID);
        apiRegister(key,
            [relayID](char * buffer, size_t len) {
				snprintf_P(buffer, len, PSTR("%d"), _relays[relayID].target_status ? 1 : 0);
            },
            [relayID](const char * payload) {

                unsigned char value = relayParsePayload(payload);

                if (value == 0xFF) {
                    DEBUG_MSG_P(PSTR("[RELAY] Wrong payload (%s)\n"), payload);
                    return;
                }

                if (value == 0) {
                    relayStatus(relayID, false);
                } else if (value == 1) {
                    relayStatus(relayID, true);
                } else if (value == 2) {
                    relayToggle(relayID);
                }

            }
        );

        snprintf_P(key, sizeof(key), PSTR("%s/%d"), MQTT_TOPIC_PULSE, relayID);
        apiRegister(key,
            [relayID](char * buffer, size_t len) {
                dtostrf((double) _relays[relayID].pulse_ms / 1000, 1-len, 3, buffer);
            },
            [relayID](const char * payload) {

                unsigned long pulse = 1000 * String(payload).toFloat();
                if (0 == pulse) return;

                if (RELAY_PULSE_NONE != _relays[relayID].pulse) {
                    DEBUG_MSG_P(PSTR("[RELAY] Overriding relay #%d pulse settings\n"), relayID);
                }

                _relays[relayID].pulse_ms = pulse;
                _relays[relayID].pulse = relayStatus(relayID) ? RELAY_PULSE_ON : RELAY_PULSE_OFF;
                relayToggle(relayID, true, false);

            }
        );

        #if defined(ITEAD_SONOFF_IFAN02)

            apiRegister(MQTT_TOPIC_SPEED,
                [relayID](char * buffer, size_t len) {
                    snprintf(buffer, len, "%u", getSpeed());
                },
                [relayID](const char * payload) {
                    setSpeed(atoi(payload));
                }
            );

        #endif

    }

}

#endif // API_SUPPORT

//------------------------------------------------------------------------------
// MQTT
//------------------------------------------------------------------------------

#if MQTT_SUPPORT

void _relayMQTTGroup(unsigned char id) {
    String topic = getSetting("mqttGroup", id, "");
    if (!topic.length()) return;

    unsigned char mode = getSetting("mqttGroupSync", id, RELAY_GROUP_SYNC_NORMAL).toInt();
    if (mode == RELAY_GROUP_SYNC_RECEIVEONLY) return;

    bool status = relayStatus(id);
    if (mode == RELAY_GROUP_SYNC_INVERSE) status = !status;
    mqttSendRaw(topic.c_str(), status ? RELAY_MQTT_ON : RELAY_MQTT_OFF);
}

void relayMQTT(unsigned char id) {

    if (id >= _relays.size()) return;

    // Send state topic
    if (_relays[id].report) {
        _relays[id].report = false;
        mqttSend(MQTT_TOPIC_RELAY, id, _relays[id].current_status ? RELAY_MQTT_ON : RELAY_MQTT_OFF);
    }

    // Check group topic
    if (_relays[id].group_report) {
        _relays[id].group_report = false;
        _relayMQTTGroup(id);
    }

    // Send speed for IFAN02
    #if defined (ITEAD_SONOFF_IFAN02)
        char buffer[5];
        snprintf(buffer, sizeof(buffer), "%u", getSpeed());
        mqttSend(MQTT_TOPIC_SPEED, buffer);
    #endif

}

void relayMQTT() {
    for (unsigned int id=0; id < _relays.size(); id++) {
        mqttSend(MQTT_TOPIC_RELAY, id, _relays[id].current_status ? RELAY_MQTT_ON : RELAY_MQTT_OFF);
    }
}

void relayStatusWrap(unsigned char id, unsigned char value, bool is_group_topic) {
    switch (value) {
        case 0:
            relayStatus(id, false, mqttForward(), !is_group_topic);
            break;
        case 1:
            relayStatus(id, true, mqttForward(), !is_group_topic);
            break;
        case 2:
            relayToggle(id, true, true);
            break;
        default:
            _relays[id].report = true;
            relayMQTT(id);
            break;
    }
}

void relayMQTTCallback(unsigned int type, const char * topic, const char * payload) {

    if (type == MQTT_CONNECT_EVENT) {

        // Send status on connect
        #if (HEARTBEAT_MODE == HEARTBEAT_NONE) or (not HEARTBEAT_REPORT_RELAY)
            relayMQTT();
        #endif

        // Subscribe to own /set topic
        char relay_topic[strlen(MQTT_TOPIC_RELAY) + 3];
        snprintf_P(relay_topic, sizeof(relay_topic), PSTR("%s/+"), MQTT_TOPIC_RELAY);
        mqttSubscribe(relay_topic);

        // Subscribe to pulse topic
        char pulse_topic[strlen(MQTT_TOPIC_PULSE) + 3];
        snprintf_P(pulse_topic, sizeof(pulse_topic), PSTR("%s/+"), MQTT_TOPIC_PULSE);
        mqttSubscribe(pulse_topic);

        #if defined(ITEAD_SONOFF_IFAN02)
            mqttSubscribe(MQTT_TOPIC_SPEED);
        #endif

        // Subscribe to group topics
        for (unsigned int i=0; i < _relays.size(); i++) {
            String t = getSetting("mqttGroup", i, "");
            if (t.length() > 0) mqttSubscribeRaw(t.c_str());
        }

    }

    if (type == MQTT_MESSAGE_EVENT) {

        String t = mqttMagnitude((char *) topic);

        // magnitude is relay/#/pulse
        if (t.startsWith(MQTT_TOPIC_PULSE)) {

            unsigned int id = t.substring(strlen(MQTT_TOPIC_PULSE)+1).toInt();

            if (id >= relayCount()) {
                DEBUG_MSG_P(PSTR("[RELAY] Wrong relayID (%d)\n"), id);
                return;
            }

            unsigned long pulse = 1000 * String(payload).toFloat();
            if (0 == pulse) return;

            if (RELAY_PULSE_NONE != _relays[id].pulse) {
                DEBUG_MSG_P(PSTR("[RELAY] Overriding relay #%d pulse settings\n"), id);
            }

            _relays[id].pulse_ms = pulse;
            _relays[id].pulse = relayStatus(id) ? RELAY_PULSE_ON : RELAY_PULSE_OFF;
            relayToggle(id, true, false);

            return;

        }

        // magnitude is relay/#
        if (t.startsWith(MQTT_TOPIC_RELAY)) {

            // Get relay ID
            unsigned int id = t.substring(strlen(MQTT_TOPIC_RELAY)+1).toInt();
            if (id >= relayCount()) {
                DEBUG_MSG_P(PSTR("[RELAY] Wrong relayID (%d)\n"), id);
                return;
            }

            // Get value
            unsigned char value = relayParsePayload(payload);
            if (value == 0xFF) return;

            relayStatusWrap(id, value, false);

            return;
        }


        // Check group topics
        for (unsigned int i=0; i < _relays.size(); i++) {

            String t = getSetting("mqttGroup", i, "");

            if ((t.length() > 0) && t.equals(topic)) {

                unsigned char value = relayParsePayload(payload);
                if (value == 0xFF) return;

                if (value < 2) {
                    if (getSetting("mqttGroupSync", i, RELAY_GROUP_SYNC_NORMAL).toInt() == RELAY_GROUP_SYNC_INVERSE) {
                        value = 1 - value;
                    }
                }

                DEBUG_MSG_P(PSTR("[RELAY] Matched group topic for relayID %d\n"), i);
                relayStatusWrap(i, value, true);

            }
        }

        // Itead Sonoff IFAN02
        #if defined (ITEAD_SONOFF_IFAN02)
            if (t.startsWith(MQTT_TOPIC_SPEED)) {
                setSpeed(atoi(payload));
            }
        #endif

    }

    if (type == MQTT_DISCONNECT_EVENT) {
        for (unsigned int i=0; i < _relays.size(); i++){
            int reaction = getSetting("relayOnDisc", i, 0).toInt();
            if (1 == reaction) {     // switch relay OFF
                DEBUG_MSG_P(PSTR("[RELAY] Reset relay (%d) due to MQTT disconnection\n"), i);
                relayStatusWrap(i, false, false);
            } else if(2 == reaction) { // switch relay ON
                DEBUG_MSG_P(PSTR("[RELAY] Set relay (%d) due to MQTT disconnection\n"), i);
                relayStatusWrap(i, true, false);
            }
        }

    }

}

void relaySetupMQTT() {
    mqttRegister(relayMQTTCallback);
}

#endif

//------------------------------------------------------------------------------
// Settings
//------------------------------------------------------------------------------

#if TERMINAL_SUPPORT

void _relayInitCommands() {

    terminalRegisterCommand(F("RELAY"), [](Embedis* e) {
        if (e->argc < 2) {
            terminalError(F("Wrong arguments"));
            return;
        }
        int id = String(e->argv[1]).toInt();
        if (id >= relayCount()) {
            DEBUG_MSG_P(PSTR("-ERROR: Wrong relayID (%d)\n"), id);
            return;
        }

        if (e->argc > 2) {
            int value = String(e->argv[2]).toInt();
            if (value == 2) {
                relayToggle(id);
            } else {
                relayStatus(id, value == 1);
            }
        }
        DEBUG_MSG_P(PSTR("Status: %s\n"), _relays[id].target_status ? "true" : "false");
        if (_relays[id].pulse != RELAY_PULSE_NONE) {
            DEBUG_MSG_P(PSTR("Pulse: %s\n"), (_relays[id].pulse == RELAY_PULSE_ON) ? "ON" : "OFF");
            DEBUG_MSG_P(PSTR("Pulse time: %d\n"), _relays[id].pulse_ms);

        }
        terminalOK();
    });

}

#endif // TERMINAL_SUPPORT

//------------------------------------------------------------------------------
// Setup
//------------------------------------------------------------------------------

void _relayLoop() {
    _relayProcess(false);
    _relayProcess(true);
}

void relaySetup() {

    // Ad-hoc relays
    #if RELAY1_PIN != GPIO_NONE
        _relays.push_back((relay_t) { RELAY1_PIN, RELAY1_TYPE, RELAY1_RESET_PIN, RELAY1_DELAY_ON, RELAY1_DELAY_OFF });
    #endif
    #if RELAY2_PIN != GPIO_NONE
        _relays.push_back((relay_t) { RELAY2_PIN, RELAY2_TYPE, RELAY2_RESET_PIN, RELAY2_DELAY_ON, RELAY2_DELAY_OFF });
    #endif
    #if RELAY3_PIN != GPIO_NONE
        _relays.push_back((relay_t) { RELAY3_PIN, RELAY3_TYPE, RELAY3_RESET_PIN, RELAY3_DELAY_ON, RELAY3_DELAY_OFF });
    #endif
    #if RELAY4_PIN != GPIO_NONE
        _relays.push_back((relay_t) { RELAY4_PIN, RELAY4_TYPE, RELAY4_RESET_PIN, RELAY4_DELAY_ON, RELAY4_DELAY_OFF });
    #endif
    #if RELAY5_PIN != GPIO_NONE
        _relays.push_back((relay_t) { RELAY5_PIN, RELAY5_TYPE, RELAY5_RESET_PIN, RELAY5_DELAY_ON, RELAY5_DELAY_OFF });
    #endif
    #if RELAY6_PIN != GPIO_NONE
        _relays.push_back((relay_t) { RELAY6_PIN, RELAY6_TYPE, RELAY6_RESET_PIN, RELAY6_DELAY_ON, RELAY6_DELAY_OFF });
    #endif
    #if RELAY7_PIN != GPIO_NONE
        _relays.push_back((relay_t) { RELAY7_PIN, RELAY7_TYPE, RELAY7_RESET_PIN, RELAY7_DELAY_ON, RELAY7_DELAY_OFF });
    #endif
    #if RELAY8_PIN != GPIO_NONE
        _relays.push_back((relay_t) { RELAY8_PIN, RELAY8_TYPE, RELAY8_RESET_PIN, RELAY8_DELAY_ON, RELAY8_DELAY_OFF });
    #endif

    // Dummy relays for AI Light, Magic Home LED Controller, H801, Sonoff Dual and Sonoff RF Bridge
    // No delay_on or off for these devices to easily allow having more than
    // 8 channels. This behaviour will be recovered with v2.
    for (unsigned char i=0; i < DUMMY_RELAY_COUNT; i++) {
        _relays.push_back((relay_t) {GPIO_NONE, RELAY_TYPE_NORMAL, 0, 0, 0});
    }

    _relayBackwards();
    _relayConfigure();
    _relayBoot();
    _relayLoop();

    #if WEB_SUPPORT
        relaySetupWS();
    #endif
    #if API_SUPPORT
        relaySetupAPI();
    #endif
    #if MQTT_SUPPORT
        relaySetupMQTT();
    #endif
    #if TERMINAL_SUPPORT
        _relayInitCommands();
    #endif

    // Main callbacks
    espurnaRegisterLoop(_relayLoop);
    espurnaRegisterReload(_relayConfigure);

    DEBUG_MSG_P(PSTR("[RELAY] Number of relays: %d\n"), _relays.size());

}<|MERGE_RESOLUTION|>--- conflicted
+++ resolved
@@ -621,25 +621,6 @@
             res = String("SW") + String(i);
         #endif
     }
-<<<<<<< HEAD
-    
-    line["type"] = _relays[i].type;
-    line["reset"] = _relays[i].reset_pin;
-    line["boot"] = getSetting("relayBoot", i, RELAY_BOOT_MODE).toInt();
-    line["pulse"] = _relays[i].pulse;
-    line["pulse_ms"] = _relays[i].pulse_ms / 1000.0;
-    #if MQTT_SUPPORT
-        line["group"] = getSetting("mqttGroup", i, "");
-        line["group_sync"] = getSetting("mqttGroupSync", i, RELAY_GROUP_SYNC_NORMAL).toInt();
-        line["on_disc"] = getSetting("relayOnDisc", i, 0).toInt();
-    #endif
-
-    String output;
-    root.printTo(output);
-    jsonBuffer.clear();
-    wsSend((char *) output.c_str());
-=======
->>>>>>> b7f64de6
 
     return res;
 }
@@ -661,7 +642,7 @@
 
     #if MQTT_SUPPORT
         JsonArray& group = relays.createNestedArray("group");
-        JsonArray& group_inverse = relays.createNestedArray("group_inv");
+        JsonArray& group_sync = relays.createNestedArray("group_sync");
         JsonArray& on_disconnect = relays.createNestedArray("on_disc");
     #endif
 
@@ -677,7 +658,7 @@
 
         #if MQTT_SUPPORT
             group.add(getSetting("mqttGroup", i, ""));
-            group_inverse.add(getSetting("mqttGroupInv", i, 0).toInt() == 1);
+            group_sync.add(getSetting("mqttGroupSync", i, 0).toInt() == 1);
             on_disconnect.add(getSetting("relayOnDisc", i, 0).toInt());
         #endif
     }
