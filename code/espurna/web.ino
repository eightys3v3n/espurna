/*

WEBSERVER MODULE

Copyright (C) 2016-2019 by Xose Pérez <xose dot perez at gmail dot com>

*/

#if WEB_SUPPORT

#include <ESPAsyncTCP.h>
#include <ESPAsyncWebServer.h>
#include <Hash.h>
#include <FS.h>
#include <AsyncJson.h>
#include <ArduinoJson.h>

#if WEB_EMBEDDED

#if WEBUI_IMAGE == WEBUI_IMAGE_SMALL
    #include "static/index.small.html.gz.h"
#elif WEBUI_IMAGE == WEBUI_IMAGE_LIGHT
    #include "static/index.light.html.gz.h"
#elif WEBUI_IMAGE == WEBUI_IMAGE_SENSOR
    #include "static/index.sensor.html.gz.h"
#elif WEBUI_IMAGE == WEBUI_IMAGE_RFBRIDGE
    #include "static/index.rfbridge.html.gz.h"
#elif WEBUI_IMAGE == WEBUI_IMAGE_RFM69
    #include "static/index.rfm69.html.gz.h"
<<<<<<< HEAD
#elif WEBUI_IMAGE == WEBUI_IMAGE_THERMOSTAT
    #include "static/index.thermostat.html.gz.h"
=======
#elif WEBUI_IMAGE == WEBUI_IMAGE_LIGHTFOX
    #include "static/index.lightfox.html.gz.h"
>>>>>>> 07ba3ff2
#elif WEBUI_IMAGE == WEBUI_IMAGE_FULL
    #include "static/index.all.html.gz.h"
#endif

#endif // WEB_EMBEDDED

#if ASYNC_TCP_SSL_ENABLED & WEB_SSL_ENABLED
#include "static/server.cer.h"
#include "static/server.key.h"
#endif // ASYNC_TCP_SSL_ENABLED & WEB_SSL_ENABLED

// -----------------------------------------------------------------------------

AsyncWebServer * _server;
char _last_modified[50];
std::vector<uint8_t> * _webConfigBuffer;
bool _webConfigSuccess = false;

std::vector<web_request_callback_f> _web_request_callbacks;
std::vector<web_body_callback_f> _web_body_callbacks;

// -----------------------------------------------------------------------------
// HOOKS
// -----------------------------------------------------------------------------

void _onReset(AsyncWebServerRequest *request) {
    deferredReset(100, CUSTOM_RESET_HTTP);
    request->send(200);
}

void _onDiscover(AsyncWebServerRequest *request) {

    webLog(request);

    AsyncResponseStream *response = request->beginResponseStream("text/json");

    DynamicJsonBuffer jsonBuffer;
    JsonObject &root = jsonBuffer.createObject();
    root["app"] = APP_NAME;
    root["version"] = APP_VERSION;
    root["hostname"] = getSetting("hostname");
    root["device"] = getBoardName();
    root.printTo(*response);

    request->send(response);

}

void _onGetConfig(AsyncWebServerRequest *request) {

    webLog(request);
    if (!webAuthenticate(request)) {
        return request->requestAuthentication(getSetting("hostname").c_str());
    }

    AsyncResponseStream *response = request->beginResponseStream("text/json");

    char buffer[100];
    snprintf_P(buffer, sizeof(buffer), PSTR("attachment; filename=\"%s-backup.json\""), (char *) getSetting("hostname").c_str());
    response->addHeader("Content-Disposition", buffer);
    response->addHeader("X-XSS-Protection", "1; mode=block");
    response->addHeader("X-Content-Type-Options", "nosniff");
    response->addHeader("X-Frame-Options", "deny");

    response->printf("{\n\"app\": \"%s\"", APP_NAME);
    response->printf(",\n\"version\": \"%s\"", APP_VERSION);
    response->printf(",\n\"backup\": \"1\"");
    #if NTP_SUPPORT
        response->printf(",\n\"timestamp\": \"%s\"", ntpDateTime().c_str());
    #endif

    // Write the keys line by line (not sorted)
    unsigned long count = settingsKeyCount();
    for (unsigned int i=0; i<count; i++) {
        String key = settingsKeyName(i);
        String value = getSetting(key);
        response->printf(",\n\"%s\": \"%s\"", key.c_str(), value.c_str());
    }
    response->printf("\n}");

    request->send(response);

}

void _onPostConfig(AsyncWebServerRequest *request) {
    webLog(request);
    if (!webAuthenticate(request)) {
        return request->requestAuthentication(getSetting("hostname").c_str());
    }
    request->send(_webConfigSuccess ? 200 : 400);
}

void _onPostConfigData(AsyncWebServerRequest *request, String filename, size_t index, uint8_t *data, size_t len, bool final) {

    // No buffer
    if (final && (index == 0)) {
        DynamicJsonBuffer jsonBuffer;
        JsonObject& root = jsonBuffer.parseObject((char *) data);
        if (root.success()) _webConfigSuccess = settingsRestoreJson(root);
        return;
    }

    // Buffer start => reset
    if (index == 0) if (_webConfigBuffer) delete _webConfigBuffer;

    // init buffer if it doesn't exist
    if (!_webConfigBuffer) {
        _webConfigBuffer = new std::vector<uint8_t>();
        _webConfigSuccess = false;
    }

    // Copy
    if (len > 0) {
        _webConfigBuffer->reserve(_webConfigBuffer->size() + len);
        _webConfigBuffer->insert(_webConfigBuffer->end(), data, data + len);
    }

    // Ending
    if (final) {

        _webConfigBuffer->push_back(0);

        // Parse JSON
        DynamicJsonBuffer jsonBuffer;
        JsonObject& root = jsonBuffer.parseObject((char *) _webConfigBuffer->data());
        if (root.success()) _webConfigSuccess = settingsRestoreJson(root);
        delete _webConfigBuffer;

    }

}

#if WEB_EMBEDDED
void _onHome(AsyncWebServerRequest *request) {

    webLog(request);
    if (!webAuthenticate(request)) {
        return request->requestAuthentication(getSetting("hostname").c_str());
    }

    if (request->header("If-Modified-Since").equals(_last_modified)) {

        request->send(304);

    } else {

        #if ASYNC_TCP_SSL_ENABLED

            // Chunked response, we calculate the chunks based on free heap (in multiples of 32)
            // This is necessary when a TLS connection is open since it sucks too much memory
            DEBUG_MSG_P(PSTR("[MAIN] Free heap: %d bytes\n"), getFreeHeap());
            size_t max = (getFreeHeap() / 3) & 0xFFE0;

            AsyncWebServerResponse *response = request->beginChunkedResponse("text/html", [max](uint8_t *buffer, size_t maxLen, size_t index) -> size_t {

                // Get the chunk based on the index and maxLen
                size_t len = webui_image_len - index;
                if (len > maxLen) len = maxLen;
                if (len > max) len = max;
                if (len > 0) memcpy_P(buffer, webui_image + index, len);

                DEBUG_MSG_P(PSTR("[WEB] Sending %d%%%% (max chunk size: %4d)\r"), int(100 * index / webui_image_len), max);
                if (len == 0) DEBUG_MSG_P(PSTR("\n"));

                // Return the actual length of the chunk (0 for end of file)
                return len;

            });

        #else

            AsyncWebServerResponse *response = request->beginResponse_P(200, "text/html", webui_image, webui_image_len);

        #endif

        response->addHeader("Content-Encoding", "gzip");
        response->addHeader("Last-Modified", _last_modified);
        response->addHeader("X-XSS-Protection", "1; mode=block");
        response->addHeader("X-Content-Type-Options", "nosniff");
        response->addHeader("X-Frame-Options", "deny");
        request->send(response);

    }

}
#endif

#if ASYNC_TCP_SSL_ENABLED & WEB_SSL_ENABLED

int _onCertificate(void * arg, const char *filename, uint8_t **buf) {

#if WEB_EMBEDDED

    if (strcmp(filename, "server.cer") == 0) {
        uint8_t * nbuf = (uint8_t*) malloc(server_cer_len);
        memcpy_P(nbuf, server_cer, server_cer_len);
        *buf = nbuf;
        DEBUG_MSG_P(PSTR("[WEB] SSL File: %s - OK\n"), filename);
        return server_cer_len;
    }

    if (strcmp(filename, "server.key") == 0) {
        uint8_t * nbuf = (uint8_t*) malloc(server_key_len);
        memcpy_P(nbuf, server_key, server_key_len);
        *buf = nbuf;
        DEBUG_MSG_P(PSTR("[WEB] SSL File: %s - OK\n"), filename);
        return server_key_len;
    }

    DEBUG_MSG_P(PSTR("[WEB] SSL File: %s - ERROR\n"), filename);
    *buf = 0;
    return 0;

#else

    File file = SPIFFS.open(filename, "r");
    if (file) {
        size_t size = file.size();
        uint8_t * nbuf = (uint8_t*) malloc(size);
        if (nbuf) {
            size = file.read(nbuf, size);
            file.close();
            *buf = nbuf;
            DEBUG_MSG_P(PSTR("[WEB] SSL File: %s - OK\n"), filename);
            return size;
        }
        file.close();
    }
    DEBUG_MSG_P(PSTR("[WEB] SSL File: %s - ERROR\n"), filename);
    *buf = 0;
    return 0;

#endif

}

#endif

void _onUpgrade(AsyncWebServerRequest *request) {

    webLog(request);
    if (!webAuthenticate(request)) {
        return request->requestAuthentication(getSetting("hostname").c_str());
    }

    char buffer[10];
    if (!Update.hasError()) {
        sprintf_P(buffer, PSTR("OK"));
    } else {
        sprintf_P(buffer, PSTR("ERROR %d"), Update.getError());
    }

    AsyncWebServerResponse *response = request->beginResponse(200, "text/plain", buffer);
    response->addHeader("Connection", "close");
    response->addHeader("X-XSS-Protection", "1; mode=block");
    response->addHeader("X-Content-Type-Options", "nosniff");
    response->addHeader("X-Frame-Options", "deny");
    if (Update.hasError()) {
        eepromRotate(true);
    } else {
        deferredReset(100, CUSTOM_RESET_UPGRADE);
    }
    request->send(response);

}

void _onUpgradeData(AsyncWebServerRequest *request, String filename, size_t index, uint8_t *data, size_t len, bool final) {

    if (!index) {

        // Disabling EEPROM rotation to prevent writing to EEPROM after the upgrade
        eepromRotate(false);

        DEBUG_MSG_P(PSTR("[UPGRADE] Start: %s\n"), filename.c_str());
        Update.runAsync(true);
        if (!Update.begin((ESP.getFreeSketchSpace() - 0x1000) & 0xFFFFF000)) {
            #ifdef DEBUG_PORT
                Update.printError(DEBUG_PORT);
            #endif
        }

    }

    if (!Update.hasError()) {
        if (Update.write(data, len) != len) {
            #ifdef DEBUG_PORT
                Update.printError(DEBUG_PORT);
            #endif
        }
    }

    if (final) {
        if (Update.end(true)){
            DEBUG_MSG_P(PSTR("[UPGRADE] Success:  %u bytes\n"), index + len);
        } else {
            #ifdef DEBUG_PORT
                Update.printError(DEBUG_PORT);
            #endif
        }
    } else {
        //Removed to avoid websocket ping back during upgrade (see #1574)
        //DEBUG_MSG_P(PSTR("[UPGRADE] Progress: %u bytes\r"), index + len);
    }
}

void _onRequest(AsyncWebServerRequest *request){

    // Send request to subscribers
    for (unsigned char i = 0; i < _web_request_callbacks.size(); i++) {
        bool response = (_web_request_callbacks[i])(request);
        if (response) return;
    }

    // No subscriber handled the request, return a 404
    request->send(404);

}

void _onBody(AsyncWebServerRequest *request, uint8_t *data, size_t len, size_t index, size_t total) {

    // Send request to subscribers
    for (unsigned char i = 0; i < _web_body_callbacks.size(); i++) {
        bool response = (_web_body_callbacks[i])(request, data, len, index, total);
        if (response) return;
    }

}


// -----------------------------------------------------------------------------

bool webAuthenticate(AsyncWebServerRequest *request) {
    #if USE_PASSWORD
        String password = getAdminPass();
        char httpPassword[password.length() + 1];
        password.toCharArray(httpPassword, password.length() + 1);
        return request->authenticate(WEB_USERNAME, httpPassword);
    #else
        return true;
    #endif
}

// -----------------------------------------------------------------------------

AsyncWebServer * webServer() {
    return _server;
}

void webBodyRegister(web_body_callback_f callback) {
    _web_body_callbacks.push_back(callback);
}

void webRequestRegister(web_request_callback_f callback) {
    _web_request_callbacks.push_back(callback);
}

unsigned int webPort() {
    #if ASYNC_TCP_SSL_ENABLED & WEB_SSL_ENABLED
        return 443;
    #else
        return getSetting("webPort", WEB_PORT).toInt();
    #endif
}

void webLog(AsyncWebServerRequest *request) {
    DEBUG_MSG_P(PSTR("[WEBSERVER] Request: %s %s\n"), request->methodToString(), request->url().c_str());
}

void webSetup() {

    // Cache the Last-Modifier header value
    snprintf_P(_last_modified, sizeof(_last_modified), PSTR("%s %s GMT"), __DATE__, __TIME__);

    // Create server
    unsigned int port = webPort();
    _server = new AsyncWebServer(port);

    // Rewrites
    _server->rewrite("/", "/index.html");

    // Serve home (basic authentication protection)
    #if WEB_EMBEDDED
        _server->on("/index.html", HTTP_GET, _onHome);
    #endif

    // Other entry points
    _server->on("/reset", HTTP_GET, _onReset);
    _server->on("/config", HTTP_GET, _onGetConfig);
    _server->on("/config", HTTP_POST | HTTP_PUT, _onPostConfig, _onPostConfigData);
    _server->on("/upgrade", HTTP_POST, _onUpgrade, _onUpgradeData);
    _server->on("/discover", HTTP_GET, _onDiscover);

    // Serve static files
    #if SPIFFS_SUPPORT
        _server->serveStatic("/", SPIFFS, "/")
            .setLastModified(_last_modified)
            .setFilter([](AsyncWebServerRequest *request) -> bool {
                webLog(request);
                return true;
            });
    #endif


    // Handle other requests, including 404
    _server->onRequestBody(_onBody);
    _server->onNotFound(_onRequest);

    // Run server
    #if ASYNC_TCP_SSL_ENABLED & WEB_SSL_ENABLED
        _server->onSslFileRequest(_onCertificate, NULL);
        _server->beginSecure("server.cer", "server.key", NULL);
    #else
        _server->begin();
    #endif

    DEBUG_MSG_P(PSTR("[WEBSERVER] Webserver running on port %u\n"), port);

}

#endif // WEB_SUPPORT<|MERGE_RESOLUTION|>--- conflicted
+++ resolved
@@ -27,13 +27,10 @@
     #include "static/index.rfbridge.html.gz.h"
 #elif WEBUI_IMAGE == WEBUI_IMAGE_RFM69
     #include "static/index.rfm69.html.gz.h"
-<<<<<<< HEAD
+#elif WEBUI_IMAGE == WEBUI_IMAGE_LIGHTFOX
+    #include "static/index.lightfox.html.gz.h"
 #elif WEBUI_IMAGE == WEBUI_IMAGE_THERMOSTAT
     #include "static/index.thermostat.html.gz.h"
-=======
-#elif WEBUI_IMAGE == WEBUI_IMAGE_LIGHTFOX
-    #include "static/index.lightfox.html.gz.h"
->>>>>>> 07ba3ff2
 #elif WEBUI_IMAGE == WEBUI_IMAGE_FULL
     #include "static/index.all.html.gz.h"
 #endif
