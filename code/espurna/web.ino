/*

WEBSERVER MODULE

Copyright (C) 2016-2017 by Xose Pérez <xose dot perez at gmail dot com>

*/

#include <ESPAsyncTCP.h>
#include <ESPAsyncWebServer.h>
#include <ESP8266mDNS.h>
#include <FS.h>
#include <Hash.h>
#include <AsyncJson.h>
#include <ArduinoJson.h>
#include <Ticker.h>
#include <vector>

#if EMBEDDED_WEB
#include "static/index.html.gz.h"
#endif

AsyncWebServer * _server;
AsyncWebSocket ws("/ws");
Ticker deferred;

typedef struct {
    IPAddress ip;
    unsigned long timestamp = 0;
} ws_ticket_t;
ws_ticket_t _ticket[WS_BUFFER_SIZE];

typedef struct {
    char * url;
    char * key;
    apiGetCallbackFunction getFn = NULL;
    apiPutCallbackFunction putFn = NULL;
} web_api_t;
std::vector<web_api_t> _apis;
char _last_modified[50];

// -----------------------------------------------------------------------------
// WEBSOCKETS
// -----------------------------------------------------------------------------

bool wsConnected() {
    return (ws.count() > 0);
}

bool wsSend(const char * payload) {
    if (ws.count() > 0) {
        ws.textAll(payload);
    }
}

bool wsSend(uint32_t client_id, const char * payload) {
    ws.text(client_id, payload);
}

void wsMQTTCallback(unsigned int type, const char * topic, const char * payload) {

    if (type == MQTT_CONNECT_EVENT) {
        wsSend("{\"mqttStatus\": true}");
    }

    if (type == MQTT_DISCONNECT_EVENT) {
        wsSend("{\"mqttStatus\": false}");
    }

}

void _wsParse(uint32_t client_id, uint8_t * payload, size_t length) {

    // Parse JSON input
    DynamicJsonBuffer jsonBuffer;
    JsonObject& root = jsonBuffer.parseObject((char *) payload);
    if (!root.success()) {
        DEBUG_MSG_P(PSTR("[WEBSOCKET] Error parsing data\n"));
        ws.text(client_id, "{\"message\": \"Error parsing data!\"}");
        return;
    }

    // Check actions
    if (root.containsKey("action")) {

        String action = root["action"];

        DEBUG_MSG_P(PSTR("[WEBSOCKET] Requested action: %s\n"), action.c_str());

        if (action.equals("reset")) {
            customReset(CUSTOM_RESET_WEB);
            ESP.restart();
        }

        if (action.equals("restore") && root.containsKey("data")) {

            JsonObject& data = root["data"];
            if (!data.containsKey("app") || (data["app"] != APP_NAME)) {
                ws.text(client_id, "{\"message\": \"The file does not look like a valid configuration backup.\"}");
                return;
            }

            for (unsigned int i = EEPROM_DATA_END; i < SPI_FLASH_SEC_SIZE; i++) {
                EEPROM.write(i, 0xFF);
            }

            for (auto element : data) {
                if (strcmp(element.key, "app") == 0) continue;
                if (strcmp(element.key, "version") == 0) continue;
                setSetting(element.key, element.value.as<char*>());
            }

            saveSettings();

            ws.text(client_id, "{\"message\": \"Changes saved. You should reboot your board now.\"}");

        }

        if (action.equals("reconnect")) {

            // Let the HTTP request return and disconnect after 100ms
            deferred.once_ms(100, wifiDisconnect);

        }

        if (action.equals("relay") && root.containsKey("data")) {

            JsonObject& data = root["data"];

            if (data.containsKey("status")) {

                bool state = (strcmp(data["status"], "1") == 0);

                unsigned int relayID = 0;
                if (data.containsKey("id")) {
                    String value = data["id"];
                    relayID = value.toInt();
                }

                relayStatus(relayID, state);

            }

        }

        #if LIGHT_PROVIDER != LIGHT_PROVIDER_NONE
            if (action.equals("color") && root.containsKey("data")) {
                lightColor(root["data"], true, true);
            }
        #endif

    };

    // Check config
    if (root.containsKey("config") && root["config"].is<JsonArray&>()) {

        JsonArray& config = root["config"];
        DEBUG_MSG_P(PSTR("[WEBSOCKET] Parsing configuration data\n"));

        unsigned char webMode = WEB_MODE_NORMAL;

        bool save = false;
        bool changed = false;
        bool changedMQTT = false;
        bool changedNTP = false;
        bool apiEnabled = false;
        bool dstEnabled = false;
<<<<<<< HEAD
        #if ASYNC_TCP_SSL_ENABLED
            bool mqttUseSSL = false;
        #endif
=======
        bool mqttUseJson = false;
>>>>>>> 7489f7ae
        #if ENABLE_FAUXMO
            bool fauxmoEnabled = false;
        #endif
        unsigned int network = 0;
        unsigned int dczRelayIdx = 0;
        String adminPass;

        for (unsigned int i=0; i<config.size(); i++) {

            String key = config[i]["name"];
            String value = config[i]["value"];

            // Skip firmware filename
            if (key.equals("filename")) continue;

            #if ENABLE_HLW8012

                if (key == "powExpectedPower") {
                    hlw8012SetExpectedActivePower(value.toInt());
                    changed = true;
                }

                if (key == "powExpectedVoltage") {
                    hlw8012SetExpectedVoltage(value.toInt());
                    changed = true;
                }

                if (key == "powExpectedCurrent") {
                    hlw8012SetExpectedCurrent(value.toFloat());
                    changed = true;
                }

                if (key == "powExpectedReset") {
                    hlw8012Reset();
                    changed = true;
                }

            #endif

            if (key.startsWith("pow")) continue;

            #if ENABLE_DOMOTICZ

                if (key == "dczRelayIdx") {
                    if (dczRelayIdx >= relayCount()) continue;
                    key = key + String(dczRelayIdx);
                    ++dczRelayIdx;
                }

            #else

                if (key.startsWith("dcz")) continue;

            #endif

            // Web portions
            if (key == "webPort") {
                if ((value.toInt() == 0) || (value.toInt() == 80)) {
                    save = changed = true;
                    delSetting(key);
                    continue;
                }
            }

            if (key == "webMode") {
                webMode = value.toInt();
                continue;
            }

            // Check password
            if (key == "adminPass1") {
                adminPass = value;
                continue;
            }
            if (key == "adminPass2") {
                if (!value.equals(adminPass)) {
                    ws.text(client_id, "{\"message\": \"Passwords do not match!\"}");
                    return;
                }
                if (value.length() == 0) continue;
                ws.text(client_id, "{\"action\": \"reload\"}");
                key = String("adminPass");
            }

            // Checkboxes
            if (key == "apiEnabled") {
                apiEnabled = true;
                continue;
            }
            if (key == "ntpDST") {
                dstEnabled = true;
                continue;
            }
<<<<<<< HEAD
            #if ASYNC_TCP_SSL_ENABLED
                if (key == "mqttUseSSL") {
                    mqttUseSSL = true;
                    continue;
                }
            #endif
=======
            if (key == "mqttUseJson") {
                mqttUseJson = true;
                continue;
            }
>>>>>>> 7489f7ae
            #if ENABLE_FAUXMO
                if (key == "fauxmoEnabled") {
                    fauxmoEnabled = true;
                    continue;
                }
            #endif

            if (key == "ssid") {
                key = key + String(network);
            }
            if (key == "pass") {
                key = key + String(network);
            }
            if (key == "ip") {
                key = key + String(network);
            }
            if (key == "gw") {
                key = key + String(network);
            }
            if (key == "mask") {
                key = key + String(network);
            }
            if (key == "dns") {
                key = key + String(network);
                ++network;
            }

            if (value != getSetting(key)) {
                //DEBUG_MSG_P(PSTR("[WEBSOCKET] Storing %s = %s\n", key.c_str(), value.c_str()));
                setSetting(key, value);
                save = changed = true;
                if (key.startsWith("mqtt")) changedMQTT = true;
                if (key.startsWith("ntp")) changedNTP = true;
            }

        }

        if (webMode == WEB_MODE_NORMAL) {

            // Checkboxes
            if (apiEnabled != (getSetting("apiEnabled").toInt() == 1)) {
                setSetting("apiEnabled", apiEnabled);
                save = changed = true;
            }
            if (dstEnabled != (getSetting("ntpDST").toInt() == 1)) {
                setSetting("ntpDST", dstEnabled);
                save = changed = changedNTP = true;
            }
<<<<<<< HEAD
            #if ASYNC_TCP_SSL_ENABLED
                if (mqttUseSSL != (getSetting("mqttUseSSL", 0). toInt() == 1)) {
                    setSetting("mqttUseSSL", mqttUseSSL);
                    save = changed = changedMQTT = true;
                }
            #endif
=======
            if (mqttUseJson != (getSetting("mqttUseJson").toInt() == 1)) {
                setSetting("mqttUseJson", mqttUseJson);
                save = changed = true;
            }
>>>>>>> 7489f7ae
            #if ENABLE_FAUXMO
                if (fauxmoEnabled != (getSetting("fauxmoEnabled").toInt() == 1)) {
                    setSetting("fauxmoEnabled", fauxmoEnabled);
                    save = changed = true;
                }
            #endif

            // Clean wifi networks
            int i = 0;
            while (i < network) {
                if (getSetting("ssid" + String(i)).length() == 0) {
                    delSetting("ssid" + String(i));
                    break;
                }
                if (getSetting("pass" + String(i)).length() == 0) delSetting("pass" + String(i));
                if (getSetting("ip" + String(i)).length() == 0) delSetting("ip" + String(i));
                if (getSetting("gw" + String(i)).length() == 0) delSetting("gw" + String(i));
                if (getSetting("mask" + String(i)).length() == 0) delSetting("mask" + String(i));
                if (getSetting("dns" + String(i)).length() == 0) delSetting("dns" + String(i));
                ++i;
            }
            while (i < WIFI_MAX_NETWORKS) {
                if (getSetting("ssid" + String(i)).length() > 0) {
                    save = changed = true;
                }
                delSetting("ssid" + String(i));
                delSetting("pass" + String(i));
                delSetting("ip" + String(i));
                delSetting("gw" + String(i));
                delSetting("mask" + String(i));
                delSetting("dns" + String(i));
                ++i;
            }

        }

        // Save settings
        if (save) {

            saveSettings();
            wifiConfigure();
            otaConfigure();
            #if ENABLE_FAUXMO
                fauxmoConfigure();
            #endif
            #if ENABLE_INFLUXDB
                influxDBConfigure();
            #endif
            buildTopics();

            #if ENABLE_RF
                rfBuildCodes();
            #endif

            #if ENABLE_EMON
                setCurrentRatio(getSetting("emonRatio").toFloat());
            #endif

            // Check if we should reconfigure MQTT connection
            if (changedMQTT) {
                mqttDisconnect();
            }

            // Check if we should reconfigure NTP connection
            if (changedNTP) {
                ntpConnect();
            }

        }

        if (changed) {
            ws.text(client_id, "{\"message\": \"Changes saved\"}");
        } else {
            ws.text(client_id, "{\"message\": \"No changes detected\"}");
        }

    }

}

void _wsStart(uint32_t client_id) {

    char chipid[6];
    sprintf(chipid, "%06X", ESP.getChipId());

    DynamicJsonBuffer jsonBuffer;
    JsonObject& root = jsonBuffer.createObject();

    bool changePassword = false;
    #if FORCE_CHANGE_PASS == 1
        String adminPass = getSetting("adminPass", ADMIN_PASS);
        if (adminPass.equals(ADMIN_PASS)) changePassword = true;
    #endif

    if (changePassword) {

        root["webMode"] = WEB_MODE_PASSWORD;

    } else {

        root["webMode"] = WEB_MODE_NORMAL;

        root["app"] = APP_NAME;
        root["version"] = APP_VERSION;
        root["buildDate"] = __DATE__;
        root["buildTime"] = __TIME__;

        root["manufacturer"] = String(MANUFACTURER);
        root["chipid"] = chipid;
        root["mac"] = WiFi.macAddress();
        root["device"] = String(DEVICE);
        root["hostname"] = getSetting("hostname", HOSTNAME);
        root["network"] = getNetwork();
        root["deviceip"] = getIP();

        root["ntpStatus"] = ntpConnected();
        root["ntpServer1"] = getSetting("ntpServer1", NTP_SERVER);
        root["ntpServer2"] = getSetting("ntpServer2");
        root["ntpServer3"] = getSetting("ntpServer3");
        root["ntpOffset"] = getSetting("ntpOffset", NTP_TIME_OFFSET).toInt();
        root["ntpDST"] = getSetting("ntpDST", NTP_DAY_LIGHT).toInt() == 1;

        root["mqttStatus"] = mqttConnected();
        root["mqttServer"] = getSetting("mqttServer", MQTT_SERVER);
        root["mqttPort"] = getSetting("mqttPort", MQTT_PORT);
        root["mqttUser"] = getSetting("mqttUser");
        root["mqttPassword"] = getSetting("mqttPassword");
        #if ASYNC_TCP_SSL_ENABLED
            root["mqttsslVisible"] = 1;
            root["mqttUseSSL"] = getSetting("mqttUseSSL", 0).toInt() == 1;
            root["mqttFP"] = getSetting("mqttFP");
        #endif
        root["mqttTopic"] = getSetting("mqttTopic", MQTT_TOPIC);
        root["mqttUseJson"] = getSetting("mqttUseJson", MQTT_USE_JSON).toInt() == 1;

        JsonArray& relay = root.createNestedArray("relayStatus");
        for (unsigned char relayID=0; relayID<relayCount(); relayID++) {
            relay.add(relayStatus(relayID));
        }

        #if LIGHT_PROVIDER != LIGHT_PROVIDER_NONE
            root["colorVisible"] = 1;
            root["color"] = lightColor();
        #endif

        root["relayMode"] = getSetting("relayMode", RELAY_MODE);
        root["relayPulseMode"] = getSetting("relayPulseMode", RELAY_PULSE_MODE);
        root["relayPulseTime"] = getSetting("relayPulseTime", RELAY_PULSE_TIME).toFloat();
        if (relayCount() > 1) {
            root["multirelayVisible"] = 1;
            root["relaySync"] = getSetting("relaySync", RELAY_SYNC);
        }

        root["btnDelay"] = getSetting("btnDelay", BUTTON_DBLCLICK_DELAY).toInt();

        root["webPort"] = getSetting("webPort", WEBSERVER_PORT).toInt();

        root["apiEnabled"] = getSetting("apiEnabled").toInt() == 1;
        root["apiKey"] = getSetting("apiKey");

        root["tmpUnits"] = getSetting("tmpUnits", TMP_UNITS).toInt();

        #if ENABLE_DOMOTICZ

            root["dczVisible"] = 1;
            root["dczTopicIn"] = getSetting("dczTopicIn", DOMOTICZ_IN_TOPIC);
            root["dczTopicOut"] = getSetting("dczTopicOut", DOMOTICZ_OUT_TOPIC);

            JsonArray& dczRelayIdx = root.createNestedArray("dczRelayIdx");
            for (byte i=0; i<relayCount(); i++) {
                dczRelayIdx.add(relayToIdx(i));
            }

            #if ENABLE_DHT
                root["dczTmpIdx"] = getSetting("dczTmpIdx").toInt();
                root["dczHumIdx"] = getSetting("dczHumIdx").toInt();
            #endif

            #if ENABLE_DS18B20
                root["dczTmpIdx"] = getSetting("dczTmpIdx").toInt();
            #endif

            #if ENABLE_EMON
                root["dczPowIdx"] = getSetting("dczPowIdx").toInt();
                root["dczEnergyIdx"] = getSetting("dczEnergyIdx").toInt();
                root["dczCurrentIdx"] = getSetting("dczCurrentIdx").toInt();
            #endif

            #if ENABLE_ANALOG
                root["dczAnaIdx"] = getSetting("dczAnaIdx").toInt();
            #endif

            #if ENABLE_HLW8012
                root["dczPowIdx"] = getSetting("dczPowIdx").toInt();
                root["dczEnergyIdx"] = getSetting("dczEnergyIdx").toInt();
                root["dczVoltIdx"] = getSetting("dczVoltIdx").toInt();
                root["dczCurrentIdx"] = getSetting("dczCurrentIdx").toInt();
            #endif

        #endif

        #if ENABLE_INFLUXDB
            root["idbVisible"] = 1;
            root["idbHost"] = getSetting("idbHost");
            root["idbPort"] = getSetting("idbPort", INFLUXDB_PORT).toInt();
            root["idbDatabase"] = getSetting("idbDatabase");
            root["idbUsername"] = getSetting("idbUsername");
            root["idbPassword"] = getSetting("idbPassword");
        #endif

        #if ENABLE_FAUXMO
            root["fauxmoVisible"] = 1;
            root["fauxmoEnabled"] = getSetting("fauxmoEnabled", FAUXMO_ENABLED).toInt() == 1;
        #endif

        #if ENABLE_DS18B20
            root["dsVisible"] = 1;
            root["dsTmp"] = getDSTemperatureStr();
        #endif

        #if ENABLE_DHT
            root["dhtVisible"] = 1;
            root["dhtTmp"] = getDHTTemperature();
            root["dhtHum"] = getDHTHumidity();
        #endif

        #if ENABLE_RF
            root["rfVisible"] = 1;
            root["rfChannel"] = getSetting("rfChannel", RF_CHANNEL);
            root["rfDevice"] = getSetting("rfDevice", RF_DEVICE);
        #endif

        #if ENABLE_EMON
            root["emonVisible"] = 1;
            root["emonApparentPower"] = getApparentPower();
            root["emonCurrent"] = getCurrent();
            root["emonVoltage"] = getVoltage();
            root["emonRatio"] = getSetting("emonRatio", EMON_CURRENT_RATIO);
        #endif

        #if ENABLE_ANALOG
            root["analogVisible"] = 1;
            root["analogValue"] = getAnalog();
        #endif

        #if ENABLE_HLW8012
            root["powVisible"] = 1;
            root["powActivePower"] = getActivePower();
            root["powApparentPower"] = getApparentPower();
            root["powReactivePower"] = getReactivePower();
            root["powVoltage"] = getVoltage();
            root["powCurrent"] = String(getCurrent(), 3);
            root["powPowerFactor"] = String(getPowerFactor(), 2);
        #endif

        root["maxNetworks"] = WIFI_MAX_NETWORKS;
        JsonArray& wifi = root.createNestedArray("wifi");
        for (byte i=0; i<WIFI_MAX_NETWORKS; i++) {
            if (getSetting("ssid" + String(i)).length() == 0) break;
            JsonObject& network = wifi.createNestedObject();
            network["ssid"] = getSetting("ssid" + String(i));
            network["pass"] = getSetting("pass" + String(i));
            network["ip"] = getSetting("ip" + String(i));
            network["gw"] = getSetting("gw" + String(i));
            network["mask"] = getSetting("mask" + String(i));
            network["dns"] = getSetting("dns" + String(i));
        }

    }

    String output;
    root.printTo(output);
    ws.text(client_id, (char *) output.c_str());

}

bool _wsAuth(AsyncWebSocketClient * client) {

    IPAddress ip = client->remoteIP();
    unsigned long now = millis();
    unsigned short index = 0;

    for (index = 0; index < WS_BUFFER_SIZE; index++) {
        if ((_ticket[index].ip == ip) && (now - _ticket[index].timestamp < WS_TIMEOUT)) break;
    }

    if (index == WS_BUFFER_SIZE) {
        DEBUG_MSG_P(PSTR("[WEBSOCKET] Validation check failed\n"));
        ws.text(client->id(), "{\"message\": \"Session expired, please reload page...\"}");
        return false;
    }

    return true;

}

void _wsEvent(AsyncWebSocket * server, AsyncWebSocketClient * client, AwsEventType type, void * arg, uint8_t *data, size_t len){

    static uint8_t * message;

    // Authorize
    #ifndef NOWSAUTH
        if (!_wsAuth(client)) return;
    #endif

    if (type == WS_EVT_CONNECT) {
        IPAddress ip = client->remoteIP();
        DEBUG_MSG_P(PSTR("[WEBSOCKET] #%u connected, ip: %d.%d.%d.%d, url: %s\n"), client->id(), ip[0], ip[1], ip[2], ip[3], server->url());
        _wsStart(client->id());
    } else if(type == WS_EVT_DISCONNECT) {
        DEBUG_MSG_P(PSTR("[WEBSOCKET] #%u disconnected\n"), client->id());
    } else if(type == WS_EVT_ERROR) {
        DEBUG_MSG_P(PSTR("[WEBSOCKET] #%u error(%u): %s\n"), client->id(), *((uint16_t*)arg), (char*)data);
    } else if(type == WS_EVT_PONG) {
        DEBUG_MSG_P(PSTR("[WEBSOCKET] #%u pong(%u): %s\n"), client->id(), len, len ? (char*) data : "");
    } else if(type == WS_EVT_DATA) {

        AwsFrameInfo * info = (AwsFrameInfo*)arg;

        // First packet
        if (info->index == 0) {
            message = (uint8_t*) malloc(info->len);
        }

        // Store data
        memcpy(message + info->index, data, len);

        // Last packet
        if (info->index + len == info->len) {
            _wsParse(client->id(), message, info->len);
            free(message);
        }

    }

}

// -----------------------------------------------------------------------------
// WEBSERVER
// -----------------------------------------------------------------------------

void webLogRequest(AsyncWebServerRequest *request) {
    DEBUG_MSG_P(PSTR("[WEBSERVER] Request: %s %s\n"), request->methodToString(), request->url().c_str());
}

bool _authenticate(AsyncWebServerRequest *request) {
    String password = getSetting("adminPass", ADMIN_PASS);
    char httpPassword[password.length() + 1];
    password.toCharArray(httpPassword, password.length() + 1);
    return request->authenticate(HTTP_USERNAME, httpPassword);
}

bool _authAPI(AsyncWebServerRequest *request) {

    if (getSetting("apiEnabled").toInt() == 0) {
        DEBUG_MSG_P(PSTR("[WEBSERVER] HTTP API is not enabled\n"));
        request->send(403);
        return false;
    }

    if (!request->hasParam("apikey", (request->method() == HTTP_PUT))) {
        DEBUG_MSG_P(PSTR("[WEBSERVER] Missing apikey parameter\n"));
        request->send(403);
        return false;
    }

    AsyncWebParameter* p = request->getParam("apikey", (request->method() == HTTP_PUT));
    if (!p->value().equals(getSetting("apiKey"))) {
        DEBUG_MSG_P(PSTR("[WEBSERVER] Wrong apikey parameter\n"));
        request->send(403);
        return false;
    }

    return true;

}

bool _asJson(AsyncWebServerRequest *request) {
    bool asJson = false;
    if (request->hasHeader("Accept")) {
        AsyncWebHeader* h = request->getHeader("Accept");
        asJson = h->value().equals("application/json");
    }
    return asJson;
}

ArRequestHandlerFunction _bindAPI(unsigned int apiID) {

    return [apiID](AsyncWebServerRequest *request) {

        webLogRequest(request);
        if (!_authAPI(request)) return;

        web_api_t api = _apis[apiID];

        // Check if its a PUT
        if (api.putFn != NULL) {
            if (request->hasParam("value", request->method() == HTTP_PUT)) {
                AsyncWebParameter* p = request->getParam("value", request->method() == HTTP_PUT);
                (api.putFn)((p->value()).c_str());
            }
        }

        // Get response from callback
        char value[10];
        (api.getFn)(value, 10);
        char *p = ltrim(value);

        // The response will be a 404 NOT FOUND if the resource is not available
        if (*value == NULL) {
            DEBUG_MSG_P(PSTR("[API] Sending 404 response\n"));
            request->send(404);
            return;
        }
        DEBUG_MSG_P(PSTR("[API] Sending response '%s'\n"), p);

        // Format response according to the Accept header
        if (_asJson(request)) {
            char buffer[64];
            sprintf_P(buffer, PSTR("{ \"%s\": %s }"), api.key, p);
            request->send(200, "application/json", buffer);
        } else {
            request->send(200, "text/plain", p);
        }

    };

}

void apiRegister(const char * url, const char * key, apiGetCallbackFunction getFn, apiPutCallbackFunction putFn) {

    // Store it
    web_api_t api;
    char buffer[40];
    snprintf(buffer, 39, "/api/%s", url);
    api.url = strdup(buffer);
    api.key = strdup(key);
    api.getFn = getFn;
    api.putFn = putFn;
    _apis.push_back(api);

    // Bind call
    unsigned int methods = HTTP_GET;
    if (putFn != NULL) methods += HTTP_PUT;
    _server->on(buffer, methods, _bindAPI(_apis.size() - 1));

}

void _onAPIs(AsyncWebServerRequest *request) {

    webLogRequest(request);

    if (!_authAPI(request)) return;

    bool asJson = _asJson(request);

    String output;
    if (asJson) {
        DynamicJsonBuffer jsonBuffer;
        JsonObject& root = jsonBuffer.createObject();
        for (unsigned int i=0; i < _apis.size(); i++) {
            root[_apis[i].key] = _apis[i].url;
        }
        root.printTo(output);
        request->send(200, "application/json", output);

    } else {
        for (unsigned int i=0; i < _apis.size(); i++) {
            output += _apis[i].key + String(" -> ") + _apis[i].url + String("\n<br />");
        }
        request->send(200, "text/plain", output);
    }

}

void _onRPC(AsyncWebServerRequest *request) {

    webLogRequest(request);

    if (!_authAPI(request)) return;

    //bool asJson = _asJson(request);
    int response = 404;

    if (request->hasParam("action")) {

        AsyncWebParameter* p = request->getParam("action");
        String action = p->value();
        DEBUG_MSG_P(PSTR("[RPC] Action: %s\n"), action.c_str());

        if (action.equals("reset")) {
            response = 200;
            deferred.once_ms(100, []() {
                customReset(CUSTOM_RESET_RPC);
                ESP.restart();
            });
        }

    }

    request->send(response);

}

void _onAuth(AsyncWebServerRequest *request) {

    webLogRequest(request);
    if (!_authenticate(request)) return request->requestAuthentication();

    IPAddress ip = request->client()->remoteIP();
    unsigned long now = millis();
    unsigned short index;
    for (index = 0; index < WS_BUFFER_SIZE; index++) {
        if (_ticket[index].ip == ip) break;
        if (_ticket[index].timestamp == 0) break;
        if (now - _ticket[index].timestamp > WS_TIMEOUT) break;
    }
    if (index == WS_BUFFER_SIZE) {
        request->send(429);
    } else {
        _ticket[index].ip = ip;
        _ticket[index].timestamp = now;
        request->send(204);
    }

}

void _onGetConfig(AsyncWebServerRequest *request) {

    webLogRequest(request);
    if (!_authenticate(request)) return request->requestAuthentication();

    AsyncJsonResponse * response = new AsyncJsonResponse();
    JsonObject& root = response->getRoot();

    root["app"] = APP_NAME;
    root["version"] = APP_VERSION;

    unsigned int size = settingsKeyCount();
    for (unsigned int i=0; i<size; i++) {
        String key = settingsKeyName(i);
        String value = getSetting(key);
        root[key] = value;
    }

    char buffer[100];
    sprintf(buffer, "attachment; filename=\"%s-backup.json\"", (char *) getSetting("hostname").c_str());
    response->addHeader("Content-Disposition", buffer);
    response->setLength();
    request->send(response);

}

#if EMBEDDED_WEB
void _onHome(AsyncWebServerRequest *request) {

    webLogRequest(request);

    if (request->header("If-Modified-Since").equals(_last_modified)) {

        request->send(304);

    } else {

        AsyncWebServerResponse *response = request->beginResponse_P(200, "text/html", index_html_gz, index_html_gz_len);
        response->addHeader("Content-Encoding", "gzip");
        response->addHeader("Last-Modified", _last_modified);
        request->send(response);

    }

}
#endif

void _onUpgrade(AsyncWebServerRequest *request) {
    AsyncWebServerResponse *response = request->beginResponse(200, "text/plain", Update.hasError() ? "FAIL" : "OK");
    response->addHeader("Connection", "close");
    if (!Update.hasError()) {
        deferred.once_ms(100, []() {
            customReset(CUSTOM_RESET_UPGRADE);
            ESP.restart();
        });
    }
    request->send(response);
}

void _onUpgradeData(AsyncWebServerRequest *request, String filename, size_t index, uint8_t *data, size_t len, bool final) {
    if (!index) {
        DEBUG_MSG_P(PSTR("[UPGRADE] Start: %s\n"), filename.c_str());
        Update.runAsync(true);
        if (!Update.begin((ESP.getFreeSketchSpace() - 0x1000) & 0xFFFFF000)) {
            #ifdef DEBUG_PORT
                Update.printError(DEBUG_PORT);
            #endif
        }
    }
    if (!Update.hasError()) {
        if (Update.write(data, len) != len) {
            #ifdef DEBUG_PORT
                Update.printError(DEBUG_PORT);
            #endif
        }
    }
    if (final) {
        if (Update.end(true)){
            DEBUG_MSG_P(PSTR("[UPGRADE] Success:  %u bytes\n"), index + len);
        } else {
            #ifdef DEBUG_PORT
                Update.printError(DEBUG_PORT);
            #endif
        }
    } else {
        DEBUG_MSG_P(PSTR("[UPGRADE] Progress: %u bytes\r"), index + len);
    }
}

void webSetup() {

    // Create server
    _server = new AsyncWebServer(getSetting("webPort", WEBSERVER_PORT).toInt());

    // Setup websocket
    ws.onEvent(_wsEvent);
    mqttRegister(wsMQTTCallback);

    // Cache the Last-Modifier header value
    sprintf(_last_modified, "%s %s GMT", __DATE__, __TIME__);

    // Setup webserver
    _server->addHandler(&ws);

    // Rewrites
    _server->rewrite("/", "/index.html");

    // Serve home (basic authentication protection)
    #if EMBEDDED_WEB
        _server->on("/index.html", HTTP_GET, _onHome);
    #endif
    _server->on("/config", HTTP_GET, _onGetConfig);
    _server->on("/auth", HTTP_GET, _onAuth);
    _server->on("/apis", HTTP_GET, _onAPIs);
    _server->on("/rpc", HTTP_GET, _onRPC);
    _server->on("/upgrade", HTTP_POST, _onUpgrade, _onUpgradeData);

    // Serve static files
    #if not EMBEDDED_WEB
        _server->serveStatic("/", SPIFFS, "/")
            .setLastModified(_last_modified)
            .setFilter([](AsyncWebServerRequest *request) -> bool {
                webLogRequest(request);
                return true;
            });
    #endif

    // 404
    _server->onNotFound([](AsyncWebServerRequest *request){
        request->send(404);
    });

    // Run server
    _server->begin();
    DEBUG_MSG_P(PSTR("[WEBSERVER] Webserver running on port %d\n"), getSetting("webPort", WEBSERVER_PORT).toInt());

}<|MERGE_RESOLUTION|>--- conflicted
+++ resolved
@@ -165,13 +165,10 @@
         bool changedNTP = false;
         bool apiEnabled = false;
         bool dstEnabled = false;
-<<<<<<< HEAD
+        bool mqttUseJson = false;
         #if ASYNC_TCP_SSL_ENABLED
             bool mqttUseSSL = false;
         #endif
-=======
-        bool mqttUseJson = false;
->>>>>>> 7489f7ae
         #if ENABLE_FAUXMO
             bool fauxmoEnabled = false;
         #endif
@@ -265,19 +262,16 @@
                 dstEnabled = true;
                 continue;
             }
-<<<<<<< HEAD
+            if (key == "mqttUseJson") {
+                mqttUseJson = true;
+                continue;
+            }
             #if ASYNC_TCP_SSL_ENABLED
                 if (key == "mqttUseSSL") {
                     mqttUseSSL = true;
                     continue;
                 }
             #endif
-=======
-            if (key == "mqttUseJson") {
-                mqttUseJson = true;
-                continue;
-            }
->>>>>>> 7489f7ae
             #if ENABLE_FAUXMO
                 if (key == "fauxmoEnabled") {
                     fauxmoEnabled = true;
@@ -326,19 +320,16 @@
                 setSetting("ntpDST", dstEnabled);
                 save = changed = changedNTP = true;
             }
-<<<<<<< HEAD
+            if (mqttUseJson != (getSetting("mqttUseJson").toInt() == 1)) {
+                setSetting("mqttUseJson", mqttUseJson);
+                save = changed = true;
+            }
             #if ASYNC_TCP_SSL_ENABLED
                 if (mqttUseSSL != (getSetting("mqttUseSSL", 0). toInt() == 1)) {
                     setSetting("mqttUseSSL", mqttUseSSL);
                     save = changed = changedMQTT = true;
                 }
             #endif
-=======
-            if (mqttUseJson != (getSetting("mqttUseJson").toInt() == 1)) {
-                setSetting("mqttUseJson", mqttUseJson);
-                save = changed = true;
-            }
->>>>>>> 7489f7ae
             #if ENABLE_FAUXMO
                 if (fauxmoEnabled != (getSetting("fauxmoEnabled").toInt() == 1)) {
                     setSetting("fauxmoEnabled", fauxmoEnabled);
