// =============================================================================
// SENSORS - General data
// =============================================================================

#define SENSOR_DEBUG                        0               // Debug sensors

#define SENSOR_READ_INTERVAL                6               // Read data from sensors every 6 seconds
#define SENSOR_READ_MIN_INTERVAL            1               // Minimum read interval
#define SENSOR_READ_MAX_INTERVAL            3600            // Maximum read interval
#define SENSOR_INIT_INTERVAL                10000           // Try to re-init non-ready sensors every 10s

#define SENSOR_REPORT_EVERY                 10              // Report every this many readings
#define SENSOR_REPORT_MIN_EVERY             1               // Minimum every value
#define SENSOR_REPORT_MAX_EVERY             60              // Maximum

#define SENSOR_USE_INDEX                    0               // Use the index in topic (i.e. temperature/0)
                                                            // even if just one sensor (0 for backwards compatibility)

#ifndef SENSOR_POWER_CHECK_STATUS
#define SENSOR_POWER_CHECK_STATUS           1               // If set to 1 the reported power/current/energy will be 0 if the relay[0] is OFF
#endif

#ifndef SENSOR_TEMPERATURE_CORRECTION
#define SENSOR_TEMPERATURE_CORRECTION       0.0             // Offset correction
#endif

#ifndef TEMPERATURE_MIN_CHANGE
#define TEMPERATURE_MIN_CHANGE              0.0             // Minimum temperature change to report
#endif

#ifndef SENSOR_HUMIDITY_CORRECTION
#define SENSOR_HUMIDITY_CORRECTION          0.0             // Offset correction
#endif

#ifndef HUMIDITY_MIN_CHANGE
#define HUMIDITY_MIN_CHANGE                 0               // Minimum humidity change to report
#endif

#ifndef ENERGY_MAX_CHANGE
#define ENERGY_MAX_CHANGE                   0               // Maximum energy change to report (if >0 it will allways report when delta(E) is greater than this)
#endif

#ifndef SENSOR_SAVE_EVERY
#define SENSOR_SAVE_EVERY                   0               // Save accumulating values to EEPROM (atm only energy)
                                                            // A 0 means do not save and it's the default value
                                                            // A number different from 0 means it should store the value in EEPROM
                                                            // after these many reports
                                                            // Warning: this might wear out flash fast!
#endif

#define SENSOR_PUBLISH_ADDRESSES            0               // Publish sensor addresses
#define SENSOR_ADDRESS_TOPIC                "address"       // Topic to publish sensor addresses


#ifndef SENSOR_TEMPERATURE_UNITS
#define SENSOR_TEMPERATURE_UNITS            TMP_CELSIUS     // Temperature units (TMP_CELSIUS | TMP_FAHRENHEIT)
#endif

#ifndef SENSOR_ENERGY_UNITS
#define SENSOR_ENERGY_UNITS                 ENERGY_JOULES   // Energy units (ENERGY_JOULES | ENERGY_KWH)
#endif

#ifndef SENSOR_POWER_UNITS
#define SENSOR_POWER_UNITS                  POWER_WATTS     // Power units (POWER_WATTS | POWER_KILOWATTS)
#endif


// =============================================================================
// Specific data for each sensor
// =============================================================================

//------------------------------------------------------------------------------
// AM2320 Humidity & Temperature sensor over I2C
// Enable support by passing AM2320_SUPPORT=1 build flag
//------------------------------------------------------------------------------

#ifndef AM2320_SUPPORT
#define AM2320_SUPPORT                  0
#endif

#ifndef AM2320_ADDRESS
#define AM2320_ADDRESS                  0x00    // 0x00 means auto
#endif

//------------------------------------------------------------------------------
// Analog sensor
// Enable support by passing ANALOG_SUPPORT=1 build flag
//--------------------------------------------------------------------------------

#ifndef ANALOG_SUPPORT
#define ANALOG_SUPPORT                  0
#endif

#ifndef ANALOG_SAMPLES
#define ANALOG_SAMPLES                  10      // Number of samples
#endif

#ifndef ANALOG_DELAY
#define ANALOG_DELAY                    0       // Delay between samples in micros
#endif

//Use the following to perform scaling of raw analog values
//   scaledRead = ( factor * rawRead ) + offset
//
//Please take note that the offset is not affected by the scaling factor

#ifndef ANALOG_FACTOR
#define ANALOG_FACTOR                    1.0       // Multiply raw reading by this factor
#endif

#ifndef ANALOG_OFFSET
#define ANALOG_OFFSET                    0.0       // Add this offset to *scaled* value
#endif

// Round to this number of decimals
#ifndef ANALOG_DECIMALS
#define ANALOG_DECIMALS                  2
#endif


//------------------------------------------------------------------------------
// BH1750
// Enable support by passing BH1750_SUPPORT=1 build flag
// http://www.elechouse.com/elechouse/images/product/Digital%20light%20Sensor/bh1750fvi-e.pdf
//------------------------------------------------------------------------------

#ifndef BH1750_SUPPORT
#define BH1750_SUPPORT                  0
#endif

#ifndef BH1750_ADDRESS
#define BH1750_ADDRESS                  0x00    // 0x00 means auto
#endif

#define BH1750_MODE                     BH1750_CONTINUOUS_HIGH_RES_MODE

//------------------------------------------------------------------------------
// VL53L1X
// Enable support by passing VL53L1X_SUPPORT=1 build flag
//------------------------------------------------------------------------------

#ifndef VL53L1X_SUPPORT
#define VL53L1X_SUPPORT                              0
#endif

#ifndef VL53L1X_I2C_ADDRESS
#define VL53L1X_I2C_ADDRESS                          0x00          // 0x00 means auto
#endif

#ifndef VL53L1X_DISTANCE_MODE
#define VL53L1X_DISTANCE_MODE                        VL53L1X::Long // The distance mode of the sensor. Can be one of
#endif                                                             // `VL53L1X::Short`, `VL53L1X::Medium`, or `VL53L1X::Long.
                                                                   // Shorter distance modes are less affected by ambient light
                                                                   // but have lower maximum ranges, especially in the dark.


#ifndef VL53L1X_MEASUREMENT_TIMING_BUDGET
#define VL53L1X_MEASUREMENT_TIMING_BUDGET            140000        // The time, in microseconds, allocated for a single
                                                                   // measurement. A longer timing budget allows for more
                                                                   // accurate at the cost of power. The minimum budget is
                                                                   // 20 ms (20000 us) in short distance mode and 33 ms for
                                                                   // medium and long distance modes.
#endif

#ifndef VL53L1X_INTER_MEASUREMENT_PERIOD
#define VL53L1X_INTER_MEASUREMENT_PERIOD             50            // Period, in milliseconds, determining how
#endif                                                             // often the sensor takes a measurement.


//------------------------------------------------------------------------------
// BME280/BMP280
// Enable support by passing BMX280_SUPPORT=1 build flag
//------------------------------------------------------------------------------

#ifndef BMX280_SUPPORT
#define BMX280_SUPPORT                  0
#endif

#ifndef BMX280_ADDRESS
#define BMX280_ADDRESS                  0x00    // 0x00 means auto
#endif

#define BMX280_MODE                     1       // 0 for sleep mode, 1 or 2 for forced mode, 3 for normal mode
#define BMX280_STANDBY                  0       // 0 for 0.5ms, 1 for 62.5ms, 2 for 125ms
                                                // 3 for 250ms, 4 for 500ms, 5 for 1000ms
                                                // 6 for 10ms, 7 for 20ms
#define BMX280_FILTER                   0       // 0 for OFF, 1 for 2 values, 2 for 4 values, 3 for 8 values and 4 for 16 values
#define BMX280_TEMPERATURE              1       // Oversampling for temperature (set to 0 to disable magnitude)
#define BMX280_HUMIDITY                 1       // Oversampling for humidity (set to 0 to disable magnitude, only for BME280)
#define BMX280_PRESSURE                 1       // Oversampling for pressure (set to 0 to disable magnitude)

//------------------------------------------------------------------------------
// Dallas OneWire temperature sensors
// Enable support by passing DALLAS_SUPPORT=1 build flag
//------------------------------------------------------------------------------

#ifndef DALLAS_SUPPORT
#define DALLAS_SUPPORT                  0
#endif

#ifndef DALLAS_PIN
#define DALLAS_PIN                      14
#endif

#define DALLAS_RESOLUTION               9           // Not used atm
#define DALLAS_READ_INTERVAL            2000        // Force sensor read & cache every 2 seconds

//------------------------------------------------------------------------------
// DHTXX temperature/humidity sensor
// Enable support by passing DHT_SUPPORT=1 build flag
//------------------------------------------------------------------------------

#ifndef DHT_SUPPORT
#define DHT_SUPPORT                     0
#endif

#ifndef DHT_PIN
#define DHT_PIN                         14
#endif

#ifndef DHT_TYPE
#define DHT_TYPE                        DHT_CHIP_DHT22
#endif

//------------------------------------------------------------------------------
// CSE7766 based power sensor
// Enable support by passing CSE7766_SUPPORT=1 build flag
//------------------------------------------------------------------------------

#ifndef CSE7766_SUPPORT
#define CSE7766_SUPPORT                 0
#endif

#ifndef CSE7766_PIN
#define CSE7766_PIN                     1       // TX pin from the CSE7766
#endif

#ifndef CSE7766_PIN_INVERSE
#define CSE7766_PIN_INVERSE             0       // Signal is inverted
#endif

#define CSE7766_SYNC_INTERVAL           300     // Safe time between transmissions (ms)
#define CSE7766_BAUDRATE                4800    // UART baudrate

#define CSE7766_V1R                     1.0     // 1mR current resistor
#define CSE7766_V2R                     1.0     // 1M voltage resistor


//------------------------------------------------------------------------------
// Digital sensor
// Enable support by passing DIGITAL_SUPPORT=1 build flag
//------------------------------------------------------------------------------

#ifndef DIGITAL_SUPPORT
#define DIGITAL_SUPPORT                 0
#endif

#ifndef DIGITAL_PIN
#define DIGITAL_PIN                     2
#endif

#ifndef DIGITAL_PIN_MODE
#define DIGITAL_PIN_MODE                INPUT_PULLUP
#endif

#ifndef DIGITAL_DEFAULT_STATE
#define DIGITAL_DEFAULT_STATE           1
#endif

//------------------------------------------------------------------------------
// ECH1560 based power sensor
// Enable support by passing ECH1560_SUPPORT=1 build flag
//------------------------------------------------------------------------------

#ifndef ECH1560_SUPPORT
#define ECH1560_SUPPORT                 0
#endif

#ifndef ECH1560_CLK_PIN
#define ECH1560_CLK_PIN                 4       // CLK pin for the ECH1560
#endif

#ifndef ECH1560_MISO_PIN
#define ECH1560_MISO_PIN                5       // MISO pin for the ECH1560
#endif

#ifndef ECH1560_INVERTED
#define ECH1560_INVERTED                0       // Signal is inverted
#endif

//------------------------------------------------------------------------------
// Energy Monitor general settings
//------------------------------------------------------------------------------

#define EMON_MAX_SAMPLES                1000        // Max number of samples to get
#define EMON_MAX_TIME                   250         // Max time in ms to sample
#define EMON_FILTER_SPEED               512         // Mobile average filter speed
#define EMON_REFERENCE_VOLTAGE          3.3         // Reference voltage of the ADC

#ifndef EMON_MAINS_VOLTAGE
#define EMON_MAINS_VOLTAGE              230         // Mains voltage
#endif

#ifndef EMON_CURRENT_RATIO
#define EMON_CURRENT_RATIO              30          // Current ratio in the clamp (30A/1V)
#endif

#ifndef EMON_REPORT_CURRENT

#define EMON_REPORT_CURRENT             0           // Report current
#endif

#ifndef EMON_REPORT_POWER
#define EMON_REPORT_POWER               1           // Report power
#endif

#ifndef EMON_REPORT_ENERGY
#define EMON_REPORT_ENERGY              1           // Report energy
#endif

//------------------------------------------------------------------------------
// Energy Monitor based on ADC121
// Enable support by passing EMON_ADC121_SUPPORT=1 build flag
//------------------------------------------------------------------------------

#ifndef EMON_ADC121_SUPPORT
#define EMON_ADC121_SUPPORT             0       // Do not build support by default
#endif

#define EMON_ADC121_I2C_ADDRESS         0x00    // 0x00 means auto

//------------------------------------------------------------------------------
// Energy Monitor based on ADS1X15
// Enable support by passing EMON_ADS1X15_SUPPORT=1 build flag
//------------------------------------------------------------------------------

#ifndef EMON_ADS1X15_SUPPORT
#define EMON_ADS1X15_SUPPORT            0       // Do not build support by default
#endif

#define EMON_ADS1X15_I2C_ADDRESS        0x00    // 0x00 means auto
#define EMON_ADS1X15_TYPE               ADS1X15_CHIP_ADS1115
#define EMON_ADS1X15_GAIN               ADS1X15_REG_CONFIG_PGA_4_096V
#define EMON_ADS1X15_MASK               0x0F    // A0=1 A1=2 A2=4 A3=8

//------------------------------------------------------------------------------
// Energy Monitor based on interval analog GPIO
// Enable support by passing EMON_ANALOG_SUPPORT=1 build flag
//------------------------------------------------------------------------------

#ifndef EMON_ANALOG_SUPPORT
#define EMON_ANALOG_SUPPORT             0       // Do not build support by default
#endif

//------------------------------------------------------------------------------
// Counter sensor
// Enable support by passing EVENTS_SUPPORT=1 build flag
//------------------------------------------------------------------------------

#ifndef EVENTS_SUPPORT
#define EVENTS_SUPPORT                  0       // Do not build with counter support by default
#endif

#ifndef EVENTS_TRIGGER
#define EVENTS_TRIGGER                  1       // 1 to trigger callback on events,
                                                // 0 to only count them and report periodically
#endif

#ifndef EVENTS_PIN
#define EVENTS_PIN                      2       // GPIO to monitor
#endif

#ifndef EVENTS_PIN_MODE
#define EVENTS_PIN_MODE                 INPUT   // INPUT, INPUT_PULLUP
#endif

#ifndef EVENTS_INTERRUPT_MODE
#define EVENTS_INTERRUPT_MODE           RISING  // RISING, FALLING, CHANGE
#endif

#define EVENTS_DEBOUNCE                 50      // Do not register events within less than 50 millis

//------------------------------------------------------------------------------
// Geiger sensor
// Enable support by passing GEIGER_SUPPORT=1 build flag
//------------------------------------------------------------------------------

#ifndef GEIGER_SUPPORT
#define GEIGER_SUPPORT                  0       // Do not build with geiger support by default
#endif

#ifndef GEIGER_PIN
#define GEIGER_PIN                      D1       // GPIO to monitor "D1" => "GPIO5"
#endif

#ifndef GEIGER_PIN_MODE
#define GEIGER_PIN_MODE                 INPUT   // INPUT, INPUT_PULLUP
#endif

#ifndef GEIGER_INTERRUPT_MODE
#define GEIGER_INTERRUPT_MODE           RISING  // RISING, FALLING, CHANGE
#endif

#define GEIGER_DEBOUNCE                 25      // Do not register events within less than 25 millis.
                                                // Value derived here: Debounce time 25ms, because https://github.com/Trickx/espurna/wiki/Geiger-counter

#define GEIGER_CPM2SIEVERT              240     // CPM to µSievert per hour conversion factor
                                                // Typically the literature uses the invers, but I find an integer type more convienient.
#define GEIGER_REPORT_SIEVERTS          1       // Enabler for local dose rate reports in µSv/h
#define GEIGER_REPORT_CPM               1       // Enabler for local dose rate reports in counts per minute

//------------------------------------------------------------------------------
// GUVAS12SD UV Sensor (analog)
// Enable support by passing GUVAS12SD_SUPPORT=1 build flag
//------------------------------------------------------------------------------

#ifndef GUVAS12SD_SUPPORT
#define GUVAS12SD_SUPPORT               0
#endif

#ifndef GUVAS12SD_PIN
#define GUVAS12SD_PIN                   14
#endif

//------------------------------------------------------------------------------
// HLW8012 Energy monitor IC
// Enable support by passing HLW8012_SUPPORT=1 build flag
//------------------------------------------------------------------------------

#ifndef HLW8012_SUPPORT
#define HLW8012_SUPPORT                 0
#endif

#ifndef HLW8012_SEL_PIN
#define HLW8012_SEL_PIN                 5
#endif

#ifndef HLW8012_CF1_PIN
#define HLW8012_CF1_PIN                 13
#endif

#ifndef HLW8012_CF_PIN
#define HLW8012_CF_PIN                  14
#endif

#ifndef HLW8012_SEL_CURRENT
#define HLW8012_SEL_CURRENT             HIGH    // SEL pin to HIGH to measure current
#endif

#ifndef HLW8012_CURRENT_R
#define HLW8012_CURRENT_R               0.001   // Current resistor
#endif

#ifndef HLW8012_VOLTAGE_R_UP
#define HLW8012_VOLTAGE_R_UP            ( 5 * 470000 )  // Upstream voltage resistor
#endif

#ifndef HLW8012_VOLTAGE_R_DOWN
#define HLW8012_VOLTAGE_R_DOWN          ( 1000 )        // Downstream voltage resistor
#endif

#ifndef HLW8012_CURRENT_RATIO
#define HLW8012_CURRENT_RATIO           0       // Set to 0 to use factory defaults
#endif

#ifndef HLW8012_VOLTAGE_RATIO
#define HLW8012_VOLTAGE_RATIO           0       // Set to 0 to use factory defaults
#endif

#ifndef HLW8012_POWER_RATIO
#define HLW8012_POWER_RATIO             0       // Set to 0 to use factory defaults
#endif

#ifndef HLW8012_USE_INTERRUPTS
#define HLW8012_USE_INTERRUPTS          1       // Use interrupts to trap HLW8012 signals
#endif

#ifndef HLW8012_WAIT_FOR_WIFI
#define HLW8012_WAIT_FOR_WIFI           0       // Weather to enable interrupts only after
                                                // wifi connection has been stablished
#endif

#ifndef HLW8012_INTERRUPT_ON
#define HLW8012_INTERRUPT_ON            CHANGE  // When to trigger the interrupt
                                                // Use CHANGE for HLW8012
                                                // Use FALLING for BL0937 / HJL0
#endif

//------------------------------------------------------------------------------
// MHZ19 CO2 sensor
// Enable support by passing MHZ19_SUPPORT=1 build flag
//------------------------------------------------------------------------------

#ifndef MHZ19_SUPPORT
#define MHZ19_SUPPORT                   0
#endif

#ifndef MHZ19_RX_PIN
#define MHZ19_RX_PIN                    13
#endif

#ifndef MHZ19_TX_PIN
#define MHZ19_TX_PIN                    15
#endif

//------------------------------------------------------------------------------
// MICS-2710 (and MICS-4514) NO2 sensor
// Enable support by passing MICS2710_SUPPORT=1 build flag
//------------------------------------------------------------------------------

#ifndef MICS2710_SUPPORT
#define MICS2710_SUPPORT                0
#endif

#ifndef MICS2710_NOX_PIN
#define MICS2710_NOX_PIN                0
#endif

#ifndef MICS2710_PRE_PIN
#define MICS2710_PRE_PIN                4
#endif

#define MICS2710_PREHEAT_TIME           10000   // 10s preheat for NOX read
#define MICS2710_RL                     820     // RL, load resistor
#define MICS2710_R0                     2200    // R0 calibration value for NO2 sensor,
                                                // Typical value as per datasheet

//------------------------------------------------------------------------------
// MICS-5525 (and MICS-4514) CO sensor
// Enable support by passing MICS5525_SUPPORT=1 build flag
//------------------------------------------------------------------------------

#ifndef MICS5525_SUPPORT
#define MICS5525_SUPPORT                0
#endif

#ifndef MICS5525_RED_PIN
#define MICS5525_RED_PIN                0
#endif

#define MICS5525_RL                     820     // RL, load resistor
#define MICS5525_R0                     750000  // R0 calibration value for NO2 sensor,
                                                // Typical value as per datasheet

//------------------------------------------------------------------------------
// NTC sensor
// Enable support by passing NTC_SUPPORT=1 build flag
//--------------------------------------------------------------------------------

#ifndef NTC_SUPPORT
#define NTC_SUPPORT                     0
#endif

#ifndef NTC_SAMPLES
#define NTC_SAMPLES                     10      // Number of samples
#endif

#ifndef NTC_DELAY
#define NTC_DELAY                       0       // Delay between samples in micros
#endif

#ifndef NTC_R_UP
#define NTC_R_UP                        0       // Resistor upstream, set to 0 if none
#endif

#ifndef NTC_R_DOWN
#define NTC_R_DOWN                      10000   // Resistor downstream, set to 0 if none
#endif

#ifndef NTC_T0
#define NTC_T0                          298.15  // 25 Celsius
#endif

#ifndef NTC_R0
#define NTC_R0                          10000   // Resistance at T0
#endif

#ifndef NTC_BETA
#define NTC_BETA                        3977    // Beta coeficient
#endif

//------------------------------------------------------------------------------
// Particle Monitor based on Plantower PMS
// Enable support by passing PMSX003_SUPPORT=1 build flag
//------------------------------------------------------------------------------

#ifndef PMSX003_SUPPORT
#define PMSX003_SUPPORT                 0
#endif

#ifndef PMS_TYPE
#define PMS_TYPE                        PMS_TYPE_X003
#endif

// You can enable smart sleep (read 6-times then sleep on 24-reading-cycles) to extend PMS sensor's life.
// Otherwise the default lifetime of PMS sensor is about 8000-hours/1-years.
// The PMS's fan will stop working on sleeping cycle, and will wake up on reading cycle.
#ifndef PMS_SMART_SLEEP
#define PMS_SMART_SLEEP                 0
#endif

#ifndef PMS_USE_SOFT
#define PMS_USE_SOFT                    0       // If PMS_USE_SOFT == 1, DEBUG_SERIAL_SUPPORT must be 0
#endif

#ifndef PMS_RX_PIN
#define PMS_RX_PIN                      13      // Software serial RX GPIO (if PMS_USE_SOFT == 1)
#endif

#ifndef PMS_TX_PIN
#define PMS_TX_PIN                      15      // Software serial TX GPIO (if PMS_USE_SOFT == 1)
#endif

#ifndef PMS_HW_PORT
#define PMS_HW_PORT                     Serial  // Hardware serial port (if PMS_USE_SOFT == 0)
#endif

//------------------------------------------------------------------------------
// Pulse Meter Energy monitor
// Enable support by passing PULSEMETER_SUPPORT=1 build flag
//------------------------------------------------------------------------------

#ifndef PULSEMETER_SUPPORT
#define PULSEMETER_SUPPORT              0
#endif

#ifndef PULSEMETER_PIN
#define PULSEMETER_PIN                  5
#endif

#ifndef PULSEMETER_ENERGY_RATIO
#define PULSEMETER_ENERGY_RATIO         4000        // In pulses/kWh
#endif

#ifndef PULSEMETER_INTERRUPT_ON
#define PULSEMETER_INTERRUPT_ON         FALLING
#endif

#define PULSEMETER_DEBOUNCE             50         // Do not register pulses within less than 50 millis

//------------------------------------------------------------------------------
// PZEM004T based power monitor
// Enable support by passing PZEM004T_SUPPORT=1 build flag
//------------------------------------------------------------------------------

#ifndef PZEM004T_SUPPORT
#define PZEM004T_SUPPORT                0
#endif

#ifndef PZEM004T_USE_SOFT
#define PZEM004T_USE_SOFT               0       // Software serial is not working atm, use hardware serial
#endif

#ifndef PZEM004T_RX_PIN
#define PZEM004T_RX_PIN                 13      // Software serial RX GPIO (if PZEM004T_USE_SOFT == 1)
#endif

#ifndef PZEM004T_TX_PIN
#define PZEM004T_TX_PIN                 15      // Software serial TX GPIO (if PZEM004T_USE_SOFT == 1)
#endif

#ifndef PZEM004T_HW_PORT
#define PZEM004T_HW_PORT                Serial  // Hardware serial port (if PZEM004T_USE_SOFT == 0)
#endif

#ifndef PZEM004T_ADDRESSES
#define PZEM004T_ADDRESSES              "192.168.1.1"  // Device(s) address(es), separated by space, "192.168.1.1 192.168.1.2 192.168.1.3"
#endif

#ifndef PZEM004T_READ_INTERVAL
#define PZEM004T_READ_INTERVAL          1500    // Read interval between same device
#endif

#ifndef PZEM004T_MAX_DEVICES
#define PZEM004T_MAX_DEVICES            3
#endif

//------------------------------------------------------------------------------
// SDS011 particulates sensor
// Enable support by passing SDS011_SUPPORT=1 build flag
//------------------------------------------------------------------------------

#ifndef SDS011_SUPPORT
#define SDS011_SUPPORT                   0
#endif

#ifndef SDS011_RX_PIN
#define SDS011_RX_PIN                    14
#endif

#ifndef SDS011_TX_PIN
#define SDS011_TX_PIN                    12
#endif

//------------------------------------------------------------------------------
// SenseAir CO2 sensor
// Enable support by passing SENSEAIR_SUPPORT=1 build flag
//------------------------------------------------------------------------------

#ifndef SENSEAIR_SUPPORT
#define SENSEAIR_SUPPORT                0
#endif

#ifndef SENSEAIR_RX_PIN
#define SENSEAIR_RX_PIN                 0
#endif

#ifndef SENSEAIR_TX_PIN
#define SENSEAIR_TX_PIN                 2
#endif

//------------------------------------------------------------------------------
// SHT3X I2C (Wemos) temperature & humidity sensor
// Enable support by passing SHT3X_I2C_SUPPORT=1 build flag
//------------------------------------------------------------------------------

#ifndef SHT3X_I2C_SUPPORT
#define SHT3X_I2C_SUPPORT               0
#endif

#ifndef SHT3X_I2C_ADDRESS
#define SHT3X_I2C_ADDRESS               0x00    // 0x00 means auto
#endif

//------------------------------------------------------------------------------
// SI7021 temperature & humidity sensor
// Enable support by passing SI7021_SUPPORT=1 build flag
//------------------------------------------------------------------------------

#ifndef SI7021_SUPPORT
#define SI7021_SUPPORT                  0
#endif

#ifndef SI7021_ADDRESS
#define SI7021_ADDRESS                  0x00    // 0x00 means auto
#endif

//------------------------------------------------------------------------------
// Sonar
// Enable support by passing SONAR_SUPPORT=1 build flag
//------------------------------------------------------------------------------

#ifndef SONAR_SUPPORT
#define SONAR_SUPPORT                  0
#endif

#ifndef SONAR_TRIGGER
#define SONAR_TRIGGER                  12                            // GPIO for the trigger pin (output)
#endif

#ifndef SONAR_ECHO
#define SONAR_ECHO                     14                            // GPIO for the echo pin (input)
#endif

#ifndef SONAR_MAX_DISTANCE
#define SONAR_MAX_DISTANCE             MAX_SENSOR_DISTANCE           // Max sensor distance in cm
#endif

#ifndef SONAR_ITERATIONS
#define SONAR_ITERATIONS               5                             // Number of iterations to ping for
#endif                                                               // error correction.

//------------------------------------------------------------------------------
// TMP3X analog temperature sensor
// Enable support by passing TMP3X_SUPPORT=1 build flag
//------------------------------------------------------------------------------

#ifndef TMP3X_SUPPORT
#define TMP3X_SUPPORT                   0
#endif

#ifndef TMP3X_TYPE
#define TMP3X_TYPE                      TMP3X_TMP35
#endif

//------------------------------------------------------------------------------
// V9261F based power sensor
// Enable support by passing SI7021_SUPPORT=1 build flag
//------------------------------------------------------------------------------

#ifndef V9261F_SUPPORT
#define V9261F_SUPPORT                  0
#endif

#ifndef V9261F_PIN
#define V9261F_PIN                      2       // TX pin from the V9261F
#endif

#ifndef V9261F_PIN_INVERSE
#define V9261F_PIN_INVERSE              1       // Signal is inverted
#endif

#define V9261F_SYNC_INTERVAL            600     // Sync signal length (ms)
#define V9261F_BAUDRATE                 4800    // UART baudrate

// Default ratios
#define V9261F_CURRENT_FACTOR           79371434.0
#define V9261F_VOLTAGE_FACTOR           4160651.0
#define V9261F_POWER_FACTOR             153699.0
#define V9261F_RPOWER_FACTOR            V9261F_CURRENT_FACTOR

//------------------------------------------------------------------------------
// VEML6075 based power sensor
// Enable support by passing VEML6075_SUPPORT=1 build flag
//------------------------------------------------------------------------------

#ifndef VEML6075_SUPPORT
#define VEML6075_SUPPORT                  0
#endif

#ifndef VEML6075_INTEGRATION_TIME
#define VEML6075_INTEGRATION_TIME         VEML6075::IT_100MS        // The time, in milliseconds, allocated for a single
#endif                                                              // measurement. A longer timing budget allows for more
                                                                    // accurate results at the cost of power.

#ifndef VEML6075_DYNAMIC_MODE
#define VEML6075_DYNAMIC_MODE             VEML6075::DYNAMIC_NORMAL  // The dynamic mode can either be normal or high. In high
#endif                                                              // dynamic mode, the resolution increases by about two
                                                                    // times.
// EZOPH pH meter
// Enable support by passing EZOPH_SUPPORT=1 build flag
//------------------------------------------------------------------------------

#ifndef EZOPH_SUPPORT
#define EZOPH_SUPPORT                0
#endif

#ifndef EZOPH_RX_PIN
#define EZOPH_RX_PIN                 13      // Software serial RX GPIO
#endif

#ifndef EZOPH_TX_PIN
#define EZOPH_TX_PIN                 15      // Software serial TX GPIO
#endif

#ifndef EZOPH_SYNC_INTERVAL
#define EZOPH_SYNC_INTERVAL          1000    // Amount of time (in ms) sync new readings.
#endif

// =============================================================================
// Sensor helpers configuration - can't move to dependencies.h
// =============================================================================

#ifndef SENSOR_SUPPORT
#define SENSOR_SUPPORT ( \
    AM2320_SUPPORT || \
    ANALOG_SUPPORT || \
    BH1750_SUPPORT || \
    BMX280_SUPPORT || \
    CSE7766_SUPPORT || \
    DALLAS_SUPPORT || \
    DHT_SUPPORT || \
    DIGITAL_SUPPORT || \
    ECH1560_SUPPORT || \
    EMON_ADC121_SUPPORT || \
    EMON_ADS1X15_SUPPORT || \
    EMON_ANALOG_SUPPORT || \
    EVENTS_SUPPORT || \
    GEIGER_SUPPORT || \
    GUVAS12SD_SUPPORT || \
    HLW8012_SUPPORT || \
    MICS2710_SUPPORT || \
    MICS5525_SUPPORT || \
    MHZ19_SUPPORT || \
    NTC_SUPPORT || \
    SDS011_SUPPORT || \
    SENSEAIR_SUPPORT || \
    PMSX003_SUPPORT || \
    PZEM004T_SUPPORT || \
    PULSEMETER_SUPPORT || \
    SHT3X_I2C_SUPPORT || \
    SI7021_SUPPORT || \
    SONAR_SUPPORT || \
    TMP3X_SUPPORT || \
    V9261F_SUPPORT || \
    VEML6075_SUPPORT || \
    VL53L1X_SUPPORT || \
    EZOPH_SUPPORT \
)
#endif

// -----------------------------------------------------------------------------
// ADC
// -----------------------------------------------------------------------------

// Default ADC mode is to monitor internal power supply
#ifndef ADC_MODE_VALUE
#define ADC_MODE_VALUE                  ADC_VCC
#endif

// -----------------------------------------------------------------------------
// I2C
// -----------------------------------------------------------------------------

#ifndef I2C_SUPPORT
#define I2C_SUPPORT                     0       // I2C enabled (1.98Kb)
#endif

#define I2C_USE_BRZO                    0       // Use brzo_i2c library or standard Wire

#ifndef I2C_SDA_PIN
#define I2C_SDA_PIN                     SDA     // SDA GPIO (Sonoff => 4)
#endif

#ifndef I2C_SCL_PIN
#define I2C_SCL_PIN                     SCL     // SCL GPIO (Sonoff => 14)
#endif

#define I2C_CLOCK_STRETCH_TIME          200     // BRZO clock stretch time
#define I2C_SCL_FREQUENCY               1000    // BRZO SCL frequency
#define I2C_CLEAR_BUS                   0       // Clear I2C bus on boot
#define I2C_PERFORM_SCAN                1       // Perform a bus scan on boot

//--------------------------------------------------------------------------------
// Class loading
//--------------------------------------------------------------------------------

#if SENSOR_SUPPORT

#if AM2320_SUPPORT
    #include "../sensors/AM2320Sensor.h"
#endif

#if ANALOG_SUPPORT
    #include "../sensors/AnalogSensor.h"
#endif

#if BH1750_SUPPORT
    #include "../sensors/BH1750Sensor.h"
#endif

#if BMX280_SUPPORT
    #include "../sensors/BMX280Sensor.h"
#endif

#if CSE7766_SUPPORT
    #include "../sensors/CSE7766Sensor.h"
#endif

#if DALLAS_SUPPORT
    #include "../sensors/DallasSensor.h"
#endif

#if DHT_SUPPORT
    #include "../sensors/DHTSensor.h"
#endif

#if DIGITAL_SUPPORT
    #include "../sensors/DigitalSensor.h"
#endif

#if ECH1560_SUPPORT
    #include "../sensors/ECH1560Sensor.h"
#endif

#if EMON_ADC121_SUPPORT
    #include "../sensors/EmonADC121Sensor.h"
#endif

#if EMON_ADS1X15_SUPPORT
    #include "../sensors/EmonADS1X15Sensor.h"
#endif

#if EMON_ANALOG_SUPPORT
    #include "../sensors/EmonAnalogSensor.h"
#endif

#if EVENTS_SUPPORT
    #include "../sensors/EventSensor.h"
#endif

#if GEIGER_SUPPORT
    #include "../sensors/GeigerSensor.h"
#endif

#if GUVAS12SD_SUPPORT
    #include "../sensors/GUVAS12SDSensor.h"
#endif

#if HLW8012_SUPPORT
    #include "../sensors/HLW8012Sensor.h"
#endif

#if MHZ19_SUPPORT
    #include "../sensors/MHZ19Sensor.h"
#endif

#if MICS2710_SUPPORT
    #include "../sensors/MICS2710Sensor.h"
#endif

#if MICS5525_SUPPORT
    #include "../sensors/MICS5525Sensor.h"
#endif

#if NTC_SUPPORT
    #include "../sensors/NTCSensor.h"
#endif

#if SDS011_SUPPORT
    #include "../sensors/SDS011Sensor.h"
#endif

#if SENSEAIR_SUPPORT
    #include "../sensors/SenseAirSensor.h"
#endif

#if PMSX003_SUPPORT
    #include "../sensors/PMSX003Sensor.h"
#endif

#if PULSEMETER_SUPPORT
    #include "../sensors/PulseMeterSensor.h"
#endif

#if PZEM004T_SUPPORT
    #include "../sensors/PZEM004TSensor.h"
#endif

#if SI7021_SUPPORT
    #include "../sensors/SI7021Sensor.h"
#endif

#if SHT3X_I2C_SUPPORT
    #include "../sensors/SHT3XI2CSensor.h"
#endif

#if SONAR_SUPPORT
    #include "../sensors/SonarSensor.h"
#endif

#if TMP3X_SUPPORT
    #include "../sensors/TMP3XSensor.h"
#endif

#if V9261F_SUPPORT
    #include "../sensors/V9261FSensor.h"
#endif

#if VEML6075_SUPPORT
    #include "../sensors/VEML6075Sensor.h"
#endif

#if VL53L1X_SUPPORT
    #include "../sensors/VL53L1XSensor.h"
#endif

<<<<<<< HEAD
#if EZOPH_SUPPORT
    #include "../sensors/EZOPHSensor.h"
#endif
=======
#if MAX6675_SUPPORT
    #include "../sensors/MAX6675.h"
#endif 
>>>>>>> c80e8b46

#endif // SENSOR_SUPPORT<|MERGE_RESOLUTION|>--- conflicted
+++ resolved
@@ -969,6 +969,10 @@
     #include "../sensors/EventSensor.h"
 #endif
 
+#if EZOPH_SUPPORT
+    #include "../sensors/EZOPHSensor.h"
+#endif
+
 #if GEIGER_SUPPORT
     #include "../sensors/GeigerSensor.h"
 #endif
@@ -981,78 +985,72 @@
     #include "../sensors/HLW8012Sensor.h"
 #endif
 
-#if MHZ19_SUPPORT
-    #include "../sensors/MHZ19Sensor.h"
-#endif
-
-#if MICS2710_SUPPORT
-    #include "../sensors/MICS2710Sensor.h"
-#endif
-
-#if MICS5525_SUPPORT
-    #include "../sensors/MICS5525Sensor.h"
-#endif
-
-#if NTC_SUPPORT
-    #include "../sensors/NTCSensor.h"
-#endif
-
-#if SDS011_SUPPORT
-    #include "../sensors/SDS011Sensor.h"
-#endif
-
-#if SENSEAIR_SUPPORT
-    #include "../sensors/SenseAirSensor.h"
-#endif
-
-#if PMSX003_SUPPORT
-    #include "../sensors/PMSX003Sensor.h"
-#endif
-
-#if PULSEMETER_SUPPORT
-    #include "../sensors/PulseMeterSensor.h"
-#endif
-
-#if PZEM004T_SUPPORT
-    #include "../sensors/PZEM004TSensor.h"
-#endif
-
-#if SI7021_SUPPORT
-    #include "../sensors/SI7021Sensor.h"
-#endif
-
-#if SHT3X_I2C_SUPPORT
-    #include "../sensors/SHT3XI2CSensor.h"
-#endif
-
-#if SONAR_SUPPORT
-    #include "../sensors/SonarSensor.h"
-#endif
-
-#if TMP3X_SUPPORT
-    #include "../sensors/TMP3XSensor.h"
-#endif
-
-#if V9261F_SUPPORT
-    #include "../sensors/V9261FSensor.h"
-#endif
-
-#if VEML6075_SUPPORT
-    #include "../sensors/VEML6075Sensor.h"
-#endif
-
-#if VL53L1X_SUPPORT
-    #include "../sensors/VL53L1XSensor.h"
-#endif
-
-<<<<<<< HEAD
-#if EZOPH_SUPPORT
-    #include "../sensors/EZOPHSensor.h"
-#endif
-=======
 #if MAX6675_SUPPORT
     #include "../sensors/MAX6675.h"
 #endif 
->>>>>>> c80e8b46
+
+#if MHZ19_SUPPORT
+    #include "../sensors/MHZ19Sensor.h"
+#endif
+
+#if MICS2710_SUPPORT
+    #include "../sensors/MICS2710Sensor.h"
+#endif
+
+#if MICS5525_SUPPORT
+    #include "../sensors/MICS5525Sensor.h"
+#endif
+
+#if NTC_SUPPORT
+    #include "../sensors/NTCSensor.h"
+#endif
+
+#if SDS011_SUPPORT
+    #include "../sensors/SDS011Sensor.h"
+#endif
+
+#if SENSEAIR_SUPPORT
+    #include "../sensors/SenseAirSensor.h"
+#endif
+
+#if PMSX003_SUPPORT
+    #include "../sensors/PMSX003Sensor.h"
+#endif
+
+#if PULSEMETER_SUPPORT
+    #include "../sensors/PulseMeterSensor.h"
+#endif
+
+#if PZEM004T_SUPPORT
+    #include "../sensors/PZEM004TSensor.h"
+#endif
+
+#if SI7021_SUPPORT
+    #include "../sensors/SI7021Sensor.h"
+#endif
+
+#if SHT3X_I2C_SUPPORT
+    #include "../sensors/SHT3XI2CSensor.h"
+#endif
+
+#if SONAR_SUPPORT
+    #include "../sensors/SonarSensor.h"
+#endif
+
+#if TMP3X_SUPPORT
+    #include "../sensors/TMP3XSensor.h"
+#endif
+
+#if V9261F_SUPPORT
+    #include "../sensors/V9261FSensor.h"
+#endif
+
+#if VEML6075_SUPPORT
+    #include "../sensors/VEML6075Sensor.h"
+#endif
+
+#if VL53L1X_SUPPORT
+    #include "../sensors/VL53L1XSensor.h"
+#endif
 
 #endif // SENSOR_SUPPORT