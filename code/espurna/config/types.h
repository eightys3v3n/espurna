--- conflicted
+++ resolved
@@ -250,40 +250,6 @@
 // These should remain over time, do not modify them, only add new ones at the end
 //--------------------------------------------------------------------------------
 
-<<<<<<< HEAD
-#define SENSOR_DHTXX_ID             0x01
-#define SENSOR_DALLAS_ID            0x02
-#define SENSOR_EMON_ANALOG_ID       0x03
-#define SENSOR_EMON_ADC121_ID       0x04
-#define SENSOR_EMON_ADS1X15_ID      0x05
-#define SENSOR_HLW8012_ID           0x06
-#define SENSOR_V9261F_ID            0x07
-#define SENSOR_ECH1560_ID           0x08
-#define SENSOR_ANALOG_ID            0x09
-#define SENSOR_DIGITAL_ID           0x10
-#define SENSOR_EVENTS_ID            0x11
-#define SENSOR_PMSX003_ID           0x12
-#define SENSOR_BMX280_ID            0x13
-#define SENSOR_MHZ19_ID             0x14
-#define SENSOR_SI7021_ID            0x15
-#define SENSOR_SHT3X_I2C_ID         0x16
-#define SENSOR_BH1750_ID            0x17
-#define SENSOR_PZEM004T_ID          0x18
-#define SENSOR_AM2320_ID            0x19
-#define SENSOR_GUVAS12SD_ID         0x20
-#define SENSOR_CSE7766_ID           0x21
-#define SENSOR_TMP3X_ID             0x22
-#define SENSOR_SONAR_ID             0x23
-#define SENSOR_SENSEAIR_ID          0x24
-#define SENSOR_GEIGER_ID            0x25
-#define SENSOR_NTC_ID               0x26
-#define SENSOR_SDS011_ID            0x27
-#define SENSOR_MICS2710_ID          0x28
-#define SENSOR_MICS5525_ID          0x29
-#define SENSOR_VEML6075_ID          0x30
-#define SENSOR_VL53L1X_ID           0x31
-#define SENSOR_MAX6675_ID           0x32
-=======
 #define SENSOR_DHTXX_ID             1
 #define SENSOR_DALLAS_ID            2
 #define SENSOR_EMON_ANALOG_ID       3
@@ -316,7 +282,6 @@
 #define SENSOR_PULSEMETER_ID        30
 #define SENSOR_VEML6075_ID          31
 #define SENSOR_VL53L1X_ID           32
->>>>>>> 7ffb8fe4
 
 //--------------------------------------------------------------------------------
 // Magnitudes
