--- conflicted
+++ resolved
@@ -358,6 +358,7 @@
     root["channel"] = WiFi.channel();
     root["device"] = DEVICE;
     root["hostname"] = getSetting("hostname");
+    root["desc"] = getSetting("desc");
     root["network"] = getNetwork();
     root["deviceip"] = getIP();
     root["sketch_size"] = ESP.getSketchSize();
@@ -413,57 +414,8 @@
 
     if (changePassword) {
         root["webMode"] = WEB_MODE_PASSWORD;
-<<<<<<< HEAD
         wsSend(root);
         return;
-=======
-
-    } else {
-
-        char chipid[7];
-        snprintf_P(chipid, sizeof(chipid), PSTR("%06X"), ESP.getChipId());
-        uint8_t * bssid = WiFi.BSSID();
-        char bssid_str[20];
-        snprintf_P(bssid_str, sizeof(bssid_str),
-            PSTR("%02X:%02X:%02X:%02X:%02X:%02X"),
-            bssid[0], bssid[1], bssid[2], bssid[3], bssid[4], bssid[5]
-        );
-
-        root["webMode"] = WEB_MODE_NORMAL;
-
-        root["app_name"] = APP_NAME;
-        root["app_version"] = APP_VERSION;
-        root["app_build"] = buildTime();
-        #if defined(APP_REVISION)
-            root["app_revision"] = APP_REVISION;
-        #endif
-        root["manufacturer"] = MANUFACTURER;
-        root["chipid"] = String(chipid);
-        root["mac"] = WiFi.macAddress();
-        root["bssid"] = String(bssid_str);
-        root["channel"] = WiFi.channel();
-        root["device"] = DEVICE;
-        root["hostname"] = getSetting("hostname");
-        root["desc"] = getSetting("desc");
-        root["network"] = getNetwork();
-        root["deviceip"] = getIP();
-        root["sketch_size"] = ESP.getSketchSize();
-        root["free_size"] = ESP.getFreeSketchSpace();
-        root["sdk"] = ESP.getSdkVersion();
-        root["core"] = getCoreVersion();
-
-        _wsUpdate(root);
-
-        root["btnDelay"] = getSetting("btnDelay", BUTTON_DBLCLICK_DELAY).toInt();
-        root["webPort"] = getSetting("webPort", WEB_PORT).toInt();
-        root["wsAuth"] = getSetting("wsAuth", WS_AUTHENTICATION).toInt() == 1;
-        #if TERMINAL_SUPPORT
-            root["cmdVisible"] = 1;
-        #endif
-        root["hbMode"] = getSetting("hbMode", HEARTBEAT_MODE).toInt();
-        root["hbInterval"] = getSetting("hbInterval", HEARTBEAT_INTERVAL).toInt();
-
->>>>>>> c4ad96b2
     }
 
     for (auto& callback : _ws_on_send_callbacks) {
